--- conflicted
+++ resolved
@@ -1,14 +1,9 @@
 [workspace]
 members = [
-<<<<<<< HEAD
-    "circuits/plonk",
-    "circuits/kimchi",
-    "circuits/kimchi/cairo",
-=======
->>>>>>> 194b0748
     "curves",
     "poly-commitment",
     "kimchi",
+    "kimchi/cairo",
     "groupmap",
     "ocaml/ocaml-gen",
     "ocaml/ocaml-gen/derive",
