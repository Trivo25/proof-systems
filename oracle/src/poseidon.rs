/*****************************************************************************************************************

This file implements Poseidon Hash Function primitive

*****************************************************************************************************************/

use ark_ff::Field;

pub trait SpongeConstants {
    const ROUNDS_FULL: usize;
    const ROUNDS_PARTIAL: usize;
    const HALF_ROUNDS_FULL: usize;
    const SPONGE_WIDTH: usize = 3;
    const SPONGE_CAPACITY: usize = 1;
    const SPONGE_RATE: usize = 2;
    const SPONGE_BOX: usize;
    const FULL_MDS: bool;
    const INITIAL_ARK: bool;
}

#[derive(Clone)]
pub struct MarlinSpongeConstants {}

impl SpongeConstants for MarlinSpongeConstants {
    const ROUNDS_FULL: usize = 8;
    const ROUNDS_PARTIAL: usize = 30;
    const HALF_ROUNDS_FULL: usize = 4;
    const SPONGE_CAPACITY: usize = 1;
    const SPONGE_WIDTH: usize = 3;
    const SPONGE_RATE: usize = 2;
    const SPONGE_BOX: usize = 17;
    const FULL_MDS: bool = false;
    const INITIAL_ARK: bool = true;
}

#[derive(Clone)]
pub struct PlonkSpongeConstants {}

impl SpongeConstants for PlonkSpongeConstants {
    const ROUNDS_FULL: usize = 63;
    const ROUNDS_PARTIAL: usize = 0;
    const HALF_ROUNDS_FULL: usize = 0;
    const SPONGE_CAPACITY: usize = 1;
    const SPONGE_WIDTH: usize = 3;
    const SPONGE_RATE: usize = 2;
    const SPONGE_BOX: usize = 5;
    const FULL_MDS: bool = true;
    const INITIAL_ARK: bool = true;
}

#[derive(Clone)]
pub struct PlonkSpongeConstants5W {}

impl SpongeConstants for PlonkSpongeConstants5W {
    const ROUNDS_FULL: usize = 53;
    const ROUNDS_PARTIAL: usize = 0;
    const HALF_ROUNDS_FULL: usize = 0;
    const SPONGE_CAPACITY: usize = 1;
    const SPONGE_WIDTH: usize = 5;
    const SPONGE_RATE: usize = 4;
    const SPONGE_BOX: usize = 7;
    const FULL_MDS: bool = true;
    const INITIAL_ARK: bool = false;
}

#[derive(Clone)]
pub struct PlonkSpongeConstants3 {}

impl SpongeConstants for PlonkSpongeConstants3 {
    const ROUNDS_FULL: usize = 54;
    const ROUNDS_PARTIAL: usize = 0;
    const HALF_ROUNDS_FULL: usize = 0;
    const SPONGE_CAPACITY: usize = 1;
    const SPONGE_WIDTH: usize = 3;
    const SPONGE_RATE: usize = 2;
    const SPONGE_BOX: usize = 7;
    const FULL_MDS: bool = true;
    const INITIAL_ARK: bool = false;
}

<<<<<<< HEAD
#[derive(Clone)]
pub struct Plonk15SpongeConstants {}

impl SpongeConstants for Plonk15SpongeConstants {
    const ROUNDS_FULL: usize = 55;
    const ROUNDS_PARTIAL: usize = 0;
    const HALF_ROUNDS_FULL: usize = 0;
    const SPONGE_CAPACITY: usize = 1;
    const SPONGE_WIDTH: usize = 3;
    const SPONGE_RATE: usize = 2;
    const SPONGE_BOX: usize = 7;
    const FULL_MDS: bool = true;
}

pub trait Sponge<Input, Digest> {
    type Params;
    fn new() -> Self;
    fn absorb(&mut self, params: &Self::Params, x: &[Input]);
    fn squeeze(&mut self, params: &Self::Params) -> Digest;
}

pub fn sbox<F: Field, SC: SpongeConstants>(x: F) -> F {
    let mut res = x;
    res.square_in_place();
    res.square_in_place();
    res *= x;
    res
=======
pub trait Sponge<Input: Field, Digest> {
    fn new(params: ArithmeticSpongeParams<Input>) -> Self;
    fn absorb(&mut self, x: &[Input]);
    fn squeeze(&mut self) -> Digest;
}

pub fn sbox<F: Field, SC: SpongeConstants>(x: F) -> F {
    x.pow([SC::SPONGE_BOX as u64])
>>>>>>> c3883db4
}

#[derive(Clone, Debug)]
pub enum SpongeState {
    Absorbed(usize),
    Squeezed(usize),
}

#[derive(Clone)]
pub struct ArithmeticSpongeParams<F: Field> {
    pub round_constants: Vec<Vec<F>>,
    pub mds: Vec<Vec<F>>,
}

#[derive(Clone)]
pub struct ArithmeticSponge<F: Field, SC: SpongeConstants> {
    pub sponge_state: SpongeState,
    rate: usize,
    pub state: Vec<F>,
    params: ArithmeticSpongeParams<F>,
    pub constants: std::marker::PhantomData<SC>,
}

impl<F: Field, SC: SpongeConstants> ArithmeticSponge<F, SC> {
<<<<<<< HEAD
    fn apply_mds_matrix(&mut self, params: &ArithmeticSpongeParams<F>) {
        self.state = if SC::FULL_MDS {
            params
=======
    fn apply_mds_matrix(&mut self) {
        self.state = if SC::FULL_MDS {
            self.params
>>>>>>> c3883db4
                .mds
                .iter()
                .map(|m| {
                    self.state
                        .iter()
                        .zip(m.iter())
                        .fold(F::zero(), |x, (s, &m)| m * s + x)
                })
                .collect()
        } else {
            vec![
                self.state[0] + &self.state[2],
                self.state[0] + &self.state[1],
                self.state[1] + &self.state[2],
            ]
        };
    }

<<<<<<< HEAD
    /// Performs a single full round (given the round number) for the sponge.
    /// Note that if INITIAL_ARK is set in the parameters, calling full round will not be enough to manually implement the sponge.
    pub fn full_round(&mut self, round: usize, params: &ArithmeticSpongeParams<F>) {
        for i in 0..self.state.len() {
            self.state[i] = sbox::<F, SC>(self.state[i]);
        }
        self.apply_mds_matrix(params);
        for (i, x) in params.round_constants[round + 1].iter().enumerate() {
=======
    pub fn full_round(&mut self, r: usize) {
        for i in 0..self.state.len() {
            self.state[i] = sbox::<F, SC>(self.state[i]);
        }
        self.apply_mds_matrix();
        for (i, x) in self.params.round_constants[r].iter().enumerate() {
>>>>>>> c3883db4
            self.state[i].add_assign(x);
        }
    }

    fn half_rounds(&mut self) {
        for r in 0..SC::HALF_ROUNDS_FULL {
            for (i, x) in self.params.round_constants[r].iter().enumerate() {
                self.state[i].add_assign(x);
            }
            for i in 0..self.state.len() {
                self.state[i] = sbox::<F, SC>(self.state[i]);
            }
            self.apply_mds_matrix();
        }

        for r in 0..SC::ROUNDS_PARTIAL {
            for (i, x) in self.params.round_constants[SC::HALF_ROUNDS_FULL + r]
                .iter()
                .enumerate()
            {
                self.state[i].add_assign(x);
            }
            self.state[0] = sbox::<F, SC>(self.state[0]);
            self.apply_mds_matrix();
        }

        for r in 0..SC::HALF_ROUNDS_FULL {
            for (i, x) in self.params.round_constants[SC::HALF_ROUNDS_FULL + SC::ROUNDS_PARTIAL + r]
                .iter()
                .enumerate()
            {
                self.state[i].add_assign(x);
            }
            for i in 0..self.state.len() {
                self.state[i] = sbox::<F, SC>(self.state[i]);
            }
            self.apply_mds_matrix();
        }
    }

    fn poseidon_block_cipher(&mut self) {
        if SC::HALF_ROUNDS_FULL == 0 {
            if SC::INITIAL_ARK == true {
                for (i, x) in self.params.round_constants[0].iter().enumerate() {
                    self.state[i].add_assign(x);
                }
                for r in 0..SC::ROUNDS_FULL {
                    self.full_round(r + 1);
                }
            } else {
                for r in 0..SC::ROUNDS_FULL {
                    self.full_round(r);
                }
            }
        } else {
            self.half_rounds();
        }
    }
}

impl<F: Field, SC: SpongeConstants> Sponge<F, F> for ArithmeticSponge<F, SC> {
    fn new(params: ArithmeticSpongeParams<F>) -> ArithmeticSponge<F, SC> {
        let capacity = SC::SPONGE_CAPACITY;
        let rate = SC::SPONGE_RATE;

        let mut state = Vec::with_capacity(capacity + rate);

        for _ in 0..(capacity + rate) {
            state.push(F::zero());
        }

        ArithmeticSponge {
            state,
            rate,
            sponge_state: SpongeState::Absorbed(0),
            params,
            constants: std::marker::PhantomData,
        }
    }

<<<<<<< HEAD
    fn absorb(&mut self, params: &ArithmeticSpongeParams<F>, x: &[F]) {
=======
    fn absorb(&mut self, x: &[F]) {
>>>>>>> c3883db4
        for x in x.iter() {
            match self.sponge_state {
                SpongeState::Absorbed(n) => {
                    if n == self.rate {
                        self.poseidon_block_cipher();
                        self.sponge_state = SpongeState::Absorbed(1);
                        self.state[0].add_assign(x);
                    } else {
                        self.sponge_state = SpongeState::Absorbed(n + 1);
                        self.state[n].add_assign(x);
                    }
                }
                SpongeState::Squeezed(_n) => {
                    self.state[0].add_assign(x);
                    self.sponge_state = SpongeState::Absorbed(1);
                }
            }
        }
    }

    fn squeeze(&mut self) -> F {
        match self.sponge_state {
            SpongeState::Squeezed(n) => {
                if n == self.rate {
                    self.poseidon_block_cipher();
                    self.sponge_state = SpongeState::Squeezed(1);
                    self.state[0]
                } else {
                    self.sponge_state = SpongeState::Squeezed(n + 1);
                    self.state[n]
                }
            }
            SpongeState::Absorbed(_n) => {
                self.poseidon_block_cipher();
                self.sponge_state = SpongeState::Squeezed(1);
                self.state[0]
            }
        }
    }
}<|MERGE_RESOLUTION|>--- conflicted
+++ resolved
@@ -78,35 +78,6 @@
     const INITIAL_ARK: bool = false;
 }
 
-<<<<<<< HEAD
-#[derive(Clone)]
-pub struct Plonk15SpongeConstants {}
-
-impl SpongeConstants for Plonk15SpongeConstants {
-    const ROUNDS_FULL: usize = 55;
-    const ROUNDS_PARTIAL: usize = 0;
-    const HALF_ROUNDS_FULL: usize = 0;
-    const SPONGE_CAPACITY: usize = 1;
-    const SPONGE_WIDTH: usize = 3;
-    const SPONGE_RATE: usize = 2;
-    const SPONGE_BOX: usize = 7;
-    const FULL_MDS: bool = true;
-}
-
-pub trait Sponge<Input, Digest> {
-    type Params;
-    fn new() -> Self;
-    fn absorb(&mut self, params: &Self::Params, x: &[Input]);
-    fn squeeze(&mut self, params: &Self::Params) -> Digest;
-}
-
-pub fn sbox<F: Field, SC: SpongeConstants>(x: F) -> F {
-    let mut res = x;
-    res.square_in_place();
-    res.square_in_place();
-    res *= x;
-    res
-=======
 pub trait Sponge<Input: Field, Digest> {
     fn new(params: ArithmeticSpongeParams<Input>) -> Self;
     fn absorb(&mut self, x: &[Input]);
@@ -115,7 +86,6 @@
 
 pub fn sbox<F: Field, SC: SpongeConstants>(x: F) -> F {
     x.pow([SC::SPONGE_BOX as u64])
->>>>>>> c3883db4
 }
 
 #[derive(Clone, Debug)]
@@ -140,15 +110,9 @@
 }
 
 impl<F: Field, SC: SpongeConstants> ArithmeticSponge<F, SC> {
-<<<<<<< HEAD
-    fn apply_mds_matrix(&mut self, params: &ArithmeticSpongeParams<F>) {
-        self.state = if SC::FULL_MDS {
-            params
-=======
     fn apply_mds_matrix(&mut self) {
         self.state = if SC::FULL_MDS {
             self.params
->>>>>>> c3883db4
                 .mds
                 .iter()
                 .map(|m| {
@@ -167,23 +131,14 @@
         };
     }
 
-<<<<<<< HEAD
     /// Performs a single full round (given the round number) for the sponge.
     /// Note that if INITIAL_ARK is set in the parameters, calling full round will not be enough to manually implement the sponge.
-    pub fn full_round(&mut self, round: usize, params: &ArithmeticSpongeParams<F>) {
-        for i in 0..self.state.len() {
-            self.state[i] = sbox::<F, SC>(self.state[i]);
-        }
-        self.apply_mds_matrix(params);
-        for (i, x) in params.round_constants[round + 1].iter().enumerate() {
-=======
     pub fn full_round(&mut self, r: usize) {
         for i in 0..self.state.len() {
             self.state[i] = sbox::<F, SC>(self.state[i]);
         }
         self.apply_mds_matrix();
         for (i, x) in self.params.round_constants[r].iter().enumerate() {
->>>>>>> c3883db4
             self.state[i].add_assign(x);
         }
     }
@@ -264,11 +219,7 @@
         }
     }
 
-<<<<<<< HEAD
-    fn absorb(&mut self, params: &ArithmeticSpongeParams<F>, x: &[F]) {
-=======
     fn absorb(&mut self, x: &[F]) {
->>>>>>> c3883db4
         for x in x.iter() {
             match self.sponge_state {
                 SpongeState::Absorbed(n) => {
