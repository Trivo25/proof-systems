--- conflicted
+++ resolved
@@ -111,7 +111,9 @@
 }
 
 fn apply_mds_matrix<F: Field, SC: SpongeConstants>(
-    params: &ArithmeticSpongeParams<F>, state: & Vec<F>) -> Vec<F> {
+    params: &ArithmeticSpongeParams<F>,
+    state: &Vec<F>,
+) -> Vec<F> {
     if SC::FULL_MDS {
         params
             .mds
@@ -132,18 +134,13 @@
     }
 }
 
-<<<<<<< HEAD
-    /// Performs a single full round (given the round number) for the sponge.
-    /// Note that if INITIAL_ARK is set in the parameters, calling full round will not be enough to manually implement the sponge.
-    pub fn full_round(&mut self, r: usize) {
-        // TODO(mimoo): ideally this should be enforced in the type of the state itself
-        assert!(self.state.len() == SC::SPONGE_WIDTH);
-        for i in 0..self.state.len() {
-            self.state[i] = sbox::<F, SC>(self.state[i]);
-=======
+/// Performs a single full round (given the round number) for the sponge.
+/// Note that if INITIAL_ARK is set in the parameters, calling full round will not be enough to manually implement the sponge.
 pub fn full_round<F: Field, SC: SpongeConstants>(
     params: &ArithmeticSpongeParams<F>,
-    state: &mut Vec<F>, r: usize) {
+    state: &mut Vec<F>,
+    r: usize,
+) {
     for i in 0..state.len() {
         state[i] = sbox::<F, SC>(state[i]);
     }
@@ -155,11 +152,11 @@
 
 fn half_rounds<F: Field, SC: SpongeConstants>(
     params: &ArithmeticSpongeParams<F>,
-    state: &mut Vec<F>) {
+    state: &mut Vec<F>,
+) {
     for r in 0..SC::HALF_ROUNDS_FULL {
         for (i, x) in params.round_constants[r].iter().enumerate() {
             state[i].add_assign(x);
->>>>>>> bacef43e
         }
         for i in 0..state.len() {
             state[i] = sbox::<F, SC>(state[i]);
@@ -194,7 +191,8 @@
 
 pub fn poseidon_block_cipher<F: Field, SC: SpongeConstants>(
     params: &ArithmeticSpongeParams<F>,
-    state: &mut Vec<F>) {
+    state: &mut Vec<F>,
+) {
     if SC::HALF_ROUNDS_FULL == 0 {
         if SC::INITIAL_ARK == true {
             for (i, x) in params.round_constants[0].iter().enumerate() {
