--- conflicted
+++ resolved
@@ -1,583 +1,10 @@
-<<<<<<< HEAD
-#[cfg(test)]
-mod tests {
-    use ark_ff::{BigInteger256, PrimeField, UniformRand};
-    use mina_curves::pasta::Fp;
-    use oracle::poseidon::Sponge; // needed for ::new() sponge
-
-    use oracle::poseidon::ArithmeticSponge as Poseidon;
-
-    use oracle::pasta::fp as Parameters;
-    use oracle::poseidon::PlonkSpongeConstants;
-
-    use oracle::pasta::fp5 as Parameters5W;
-    use oracle::poseidon::PlonkSpongeConstants5W;
-
-    use oracle::pasta::fp_3 as Parameters3;
-    use oracle::poseidon::PlonkSpongeConstants3;
-
-    fn _rand_fields(n: u8) {
-        let rng = &mut rand::thread_rng();
-        for _i in 0..n {
-            let fe = Fp::rand(rng);
-            println!("{:?}", fe.into_repr());
-        }
-    }
-
-    #[test]
-    fn poseidon() {
-        macro_rules! assert_poseidon_eq {
-            ($input:expr, $target:expr) => {
-                let mut s = Poseidon::<Fp, PlonkSpongeConstants>::new();
-                s.absorb(&Parameters::params(), $input);
-                let output = s.squeeze(&Parameters::params());
-                assert_eq!(
-                    output,
-                    $target,
-                    "\n output: {:?}\n target: {:?}",
-                    output.into_repr(),
-                    $target.into_repr()
-                );
-            };
-        }
-
-        // _rand_fields(0);
-        assert_poseidon_eq!(
-            &[],
-            Fp::from_repr(BigInteger256([
-                17114291637813588507,
-                14335107542818720711,
-                1320934316380316157,
-                1722173086297925183
-            ]))
-            .unwrap()
-        );
-
-        // _rand_fields(1);
-        assert_poseidon_eq!(
-            &[Fp::from_repr(BigInteger256([
-                11416295947058400506,
-                3360729831846485862,
-                12146560982654972456,
-                2987985415332862884
-            ]))
-            .unwrap()],
-            Fp::from_repr(BigInteger256([
-                871590621865441384,
-                15942464099191336363,
-                2836661416333151733,
-                11819778491522761
-            ]))
-            .unwrap()
-        );
-
-        // _rand_fields(2);
-        assert_poseidon_eq!(
-            &[
-                Fp::from_repr(BigInteger256([
-                    16049149342757733248,
-                    17845879034270049224,
-                    6274988087599189421,
-                    3891307270444217155
-                ]))
-                .unwrap(),
-                Fp::from_repr(BigInteger256([
-                    9941995706707671113,
-                    236362462947459140,
-                    17033003259035381397,
-                    4098833191871625741
-                ]))
-                .unwrap()
-            ],
-            Fp::from_repr(BigInteger256([
-                17256859529285183666,
-                10562454737368249340,
-                16653501986100235558,
-                1613229473904780795
-            ]))
-            .unwrap()
-        );
-
-        // _rand_fields(3);
-        assert_poseidon_eq!(
-            &[
-                Fp::from_repr(BigInteger256([
-                    16802949773563312590,
-                    13786671686687654025,
-                    6327949131269833714,
-                    2206832697832183571
-                ]))
-                .unwrap(),
-                Fp::from_repr(BigInteger256([
-                    18422989176992908572,
-                    7121908340714489421,
-                    15983151711675082713,
-                    2047309793776126211
-                ]))
-                .unwrap(),
-                Fp::from_repr(BigInteger256([
-                    10656504003679202293,
-                    5033073342697291414,
-                    15641563258223497348,
-                    2549024716872047224
-                ]))
-                .unwrap()
-            ],
-            Fp::from_repr(BigInteger256([
-                4610990272905062813,
-                1786831480172390544,
-                12827185513759772316,
-                1463055697820942106
-            ]))
-            .unwrap()
-        );
-
-        // _rand_fields(6);
-        assert_poseidon_eq!(
-            &[
-                Fp::from_repr(BigInteger256([
-                    13568896335663078044,
-                    12780551435489493364,
-                    7939944734757335782,
-                    2716817606766379733
-                ]))
-                .unwrap(),
-                Fp::from_repr(BigInteger256([
-                    8340509593943796912,
-                    14326728421072412984,
-                    1939214290157533341,
-                    248823904156563876
-                ]))
-                .unwrap(),
-                Fp::from_repr(BigInteger256([
-                    18138459445226614284,
-                    7569000930215382240,
-                    12226032416704596818,
-                    754852930030810284
-                ]))
-                .unwrap(),
-                Fp::from_repr(BigInteger256([
-                    11813108562003481058,
-                    3775716673546104688,
-                    7004407702567408918,
-                    2198318152235466722
-                ]))
-                .unwrap(),
-                Fp::from_repr(BigInteger256([
-                    9752122577441799495,
-                    2743141496725547769,
-                    8526535807986851558,
-                    1154473298561249145
-                ]))
-                .unwrap(),
-                Fp::from_repr(BigInteger256([
-                    12335717698867852470,
-                    17616685850532508842,
-                    8342889821739786893,
-                    2726231867163795098
-                ]))
-                .unwrap()
-            ],
-            Fp::from_repr(BigInteger256([
-                2534358780431475408,
-                3747832072933808141,
-                2500060454948506474,
-                2342403740596596240
-            ]))
-            .unwrap()
-        );
-    }
-
-    #[test]
-    fn poseidon_5_wires() {
-        macro_rules! assert_poseidon_5_wires_eq {
-            ($input:expr, $target:expr) => {
-                let mut s = Poseidon::<Fp, PlonkSpongeConstants5W>::new();
-                s.absorb(&Parameters5W::params(), $input);
-                let output = s.squeeze(&Parameters5W::params());
-                assert_eq!(
-                    output,
-                    $target,
-                    "\n output: {:?}\n target: {:?}",
-                    output.into_repr(),
-                    $target.into_repr()
-                );
-            };
-        }
-
-        // _rand_fields(0);
-        assert_poseidon_5_wires_eq!(
-            &[],
-            Fp::from_repr(BigInteger256([
-                11864518339837020673,
-                11154701827270369066,
-                18250329647482904211,
-                2973895537517503096
-            ]))
-            .unwrap()
-        );
-
-        // _rand_fields(1);
-        assert_poseidon_5_wires_eq!(
-            &[Fp::from_repr(BigInteger256([
-                925605326051629702,
-                9450022185177868805,
-                3430781963795317176,
-                2120098912251973017
-            ]))
-            .unwrap()],
-            Fp::from_repr(BigInteger256([
-                2462689009389580473,
-                17870513234387686250,
-                11236274956264243810,
-                3641294289935218438
-            ]))
-            .unwrap()
-        );
-
-        // _rand_fields(2);
-        assert_poseidon_5_wires_eq!(
-            &[
-                Fp::from_repr(BigInteger256([
-                    4872213112846934187,
-                    15221974649365942201,
-                    4177652558587823268,
-                    1324361518338458527
-                ]))
-                .unwrap(),
-                Fp::from_repr(BigInteger256([
-                    10368205141323064185,
-                    9471328583611422132,
-                    12997197966961952901,
-                    3290733940621514661
-                ]))
-                .unwrap()
-            ],
-            Fp::from_repr(BigInteger256([
-                6903622620367681812,
-                11040552022054417145,
-                756305575883948511,
-                2025491032262703105
-            ]))
-            .unwrap()
-        );
-
-        // _rand_fields(4);
-        assert_poseidon_5_wires_eq!(
-            &[
-                Fp::from_repr(BigInteger256([
-                    7832849012654337787,
-                    4963068119957452774,
-                    10773086124514989319,
-                    1683727612549340848
-                ]))
-                .unwrap(),
-                Fp::from_repr(BigInteger256([
-                    3569008656860171438,
-                    10394421784622027030,
-                    196192141273432503,
-                    1248957759478765405
-                ]))
-                .unwrap(),
-                Fp::from_repr(BigInteger256([
-                    9522737303355578738,
-                    572132462899615385,
-                    13566429773365192181,
-                    121306779591653499
-                ]))
-                .unwrap(),
-                Fp::from_repr(BigInteger256([
-                    13250259935835462717,
-                    4425586510556471497,
-                    14507184955230611679,
-                    2566418502016358110
-                ]))
-                .unwrap()
-            ],
-            Fp::from_repr(BigInteger256([
-                15890326985419680819,
-                13328868938658098350,
-                14092994142147217030,
-                1596359391679724262
-            ]))
-            .unwrap()
-        );
-
-        // _rand_fields(5);
-        assert_poseidon_5_wires_eq!(
-            &[
-                Fp::from_repr(BigInteger256([
-                    17910451947845015148,
-                    5322223719857525348,
-                    10480894361828395044,
-                    34781755494926625
-                ]))
-                .unwrap(),
-                Fp::from_repr(BigInteger256([
-                    6570939701805895370,
-                    4169423915667089544,
-                    2366634926126932666,
-                    1804659639444390640
-                ]))
-                .unwrap(),
-                Fp::from_repr(BigInteger256([
-                    13670464873640336259,
-                    14938327700162099274,
-                    9664883370546456952,
-                    2153565343801502671
-                ]))
-                .unwrap(),
-                Fp::from_repr(BigInteger256([
-                    6187547161975656466,
-                    12648383547735143102,
-                    15485540615689340699,
-                    417108511095786061
-                ]))
-                .unwrap(),
-                Fp::from_repr(BigInteger256([
-                    3554897497035940734,
-                    1047125997069612643,
-                    8351564331993121170,
-                    2878650169515721164
-                ]))
-                .unwrap()
-            ],
-            Fp::from_repr(BigInteger256([
-                4479424786655393812,
-                790574497228972985,
-                13640155489552216446,
-                711750288597225015
-            ]))
-            .unwrap()
-        );
-
-        // _rand_fields(6);
-        assert_poseidon_5_wires_eq!(
-            &[
-                Fp::from_repr(BigInteger256([
-                    13179872908007675812,
-                    15426428840987667748,
-                    15925112389472812618,
-                    1172338616269137102
-                ]))
-                .unwrap(),
-                Fp::from_repr(BigInteger256([
-                    9811926356385353149,
-                    16140323422473131507,
-                    1062272508702625050,
-                    1217048734747816216
-                ]))
-                .unwrap(),
-                Fp::from_repr(BigInteger256([
-                    9487959623437049412,
-                    8184175053892911879,
-                    12241988285373791715,
-                    528401480102984021
-                ]))
-                .unwrap(),
-                Fp::from_repr(BigInteger256([
-                    2797989853748670076,
-                    10357979140364496699,
-                    12883675067488813586,
-                    2675529708005952482
-                ]))
-                .unwrap(),
-                Fp::from_repr(BigInteger256([
-                    8051500605615959931,
-                    13944994468851713843,
-                    9308072337342366951,
-                    3594361030023669619
-                ]))
-                .unwrap(),
-                Fp::from_repr(BigInteger256([
-                    6680331634300327182,
-                    6761417420987938685,
-                    10683832798558320757,
-                    2470756527121432589
-                ]))
-                .unwrap()
-            ],
-            Fp::from_repr(BigInteger256([
-                3614205655220390000,
-                4108372806675450262,
-                3652960650983359474,
-                2116997592584139383
-            ]))
-            .unwrap()
-        );
-    }
-
-    #[test]
-    fn poseidon_3() {
-        macro_rules! assert_poseidon_3_eq {
-            ($input:expr, $target:expr) => {
-                let mut s = Poseidon::<Fp, PlonkSpongeConstants3>::new();
-                s.absorb(&Parameters3::params(), $input);
-                let output = s.squeeze(&Parameters3::params());
-                assert_eq!(
-                    output,
-                    $target,
-                    "\n output: {:?}\n target: {:?}",
-                    output.into_repr(),
-                    $target.into_repr()
-                );
-            };
-        }
-
-        // _rand_fields(0);
-        assert_poseidon_3_eq!(
-            &[],
-            Fp::from_repr(BigInteger256([
-                12625032309730357895,
-                3881775963142723428,
-                1948451027071626224,
-                400220142328418896
-            ]))
-            .unwrap()
-        );
-
-        // _rand_fields(1);
-        assert_poseidon_3_eq!(
-            &[Fp::from_repr(BigInteger256([
-                7268460211608788188,
-                10132480989041334579,
-                2339874299280274918,
-                194293202993774285
-            ]))
-            .unwrap()],
-            Fp::from_repr(BigInteger256([
-                13319422177750956895,
-                2619256142820001370,
-                15974443115283230879,
-                4444502174303366803
-            ]))
-            .unwrap()
-        );
-
-        // _rand_fields(2);
-        assert_poseidon_3_eq!(
-            &[
-                Fp::from_repr(BigInteger256([
-                    9917828826452988051,
-                    15189182483242825728,
-                    17783867389905310625,
-                    3096233339466922731
-                ]))
-                .unwrap(),
-                Fp::from_repr(BigInteger256([
-                    11112469648615694507,
-                    1349483555912170531,
-                    5132274865255624365,
-                    291635065414725798
-                ]))
-                .unwrap()
-            ],
-            Fp::from_repr(BigInteger256([
-                8899203031135722773,
-                16362655810520084016,
-                4138942464075294076,
-                3369640260295132563
-            ]))
-            .unwrap()
-        );
-
-        // _rand_fields(3);
-        assert_poseidon_3_eq!(
-            &[
-                Fp::from_repr(BigInteger256([
-                    14267996300018486948,
-                    670373130142722849,
-                    4216114176990048262,
-                    3881970950122376215
-                ]))
-                .unwrap(),
-                Fp::from_repr(BigInteger256([
-                    2734205406253254786,
-                    17095706724646389267,
-                    5933659775356387652,
-                    3721674824441362406
-                ]))
-                .unwrap(),
-                Fp::from_repr(BigInteger256([
-                    4947525329177827161,
-                    2645489287737017668,
-                    9857560748408218200,
-                    1227757243736002830
-                ]))
-                .unwrap()
-            ],
-            Fp::from_repr(BigInteger256([
-                3994882120963907648,
-                16872604210008740744,
-                16804570819156007307,
-                1861001323535343521
-            ]))
-            .unwrap()
-        );
-
-        // _rand_fields(6);
-        assert_poseidon_3_eq!(
-            &[
-                Fp::from_repr(BigInteger256([
-                    7267853995951905224,
-                    90403176695802388,
-                    4774599761789790556,
-                    3347377905747449096
-                ]))
-                .unwrap(),
-                Fp::from_repr(BigInteger256([
-                    11838594320814769562,
-                    278541806768709143,
-                    4632615733560524785,
-                    2328922649099910504
-                ]))
-                .unwrap(),
-                Fp::from_repr(BigInteger256([
-                    17911298769116557437,
-                    6834069749734115640,
-                    9177656000002681079,
-                    2795336499778575742
-                ]))
-                .unwrap(),
-                Fp::from_repr(BigInteger256([
-                    7151979636429903658,
-                    14400997240730962670,
-                    4625828803120157807,
-                    1840002810696946942
-                ]))
-                .unwrap(),
-                Fp::from_repr(BigInteger256([
-                    10973288036385879140,
-                    15163372292438207457,
-                    8171725748546728133,
-                    4039739380933749593
-                ]))
-                .unwrap(),
-                Fp::from_repr(BigInteger256([
-                    14659358909991100974,
-                    4969649262916868094,
-                    16870234378475169070,
-                    2694211618115933100
-                ]))
-                .unwrap()
-            ],
-            Fp::from_repr(BigInteger256([
-                5634255577245254270,
-                14395092878371292826,
-                16978463518186927900,
-                178730575833426237
-            ]))
-            .unwrap()
-        );
-=======
 use serde::Deserialize;
 use std::fs::File;
 use std::path::PathBuf;
 
+use ark_ff::{BigInteger256, PrimeField};
+use ark_serialize::CanonicalDeserialize as _;
 use mina_curves::pasta::Fp;
-use algebra::{
-    fields::PrimeField, BigInteger256, CanonicalDeserialize as _,
-};
 use oracle::poseidon::Sponge as _; // needed for ::new() sponge
 
 use oracle::poseidon::ArithmeticSponge as Poseidon;
@@ -672,7 +99,6 @@
         let mut hash = Poseidon::<Fp, PlonkSpongeConstants3>::new(Parameters3::params());
         hash.absorb(input);
         hash.squeeze()
->>>>>>> e4724226
     }
     test_vectors("3.json", hash);
 }