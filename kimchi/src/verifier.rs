--- conflicted
+++ resolved
@@ -1,22 +1,7 @@
 //! This module implements zk-proof batch verifier functionality.
 
-<<<<<<< HEAD
-use crate::circuits::{
-    constraints::ConstraintSystem,
-    expr::{Column, Constants, PolishToken},
-    gate::{GateType, LookupsUsed},
-    gates::generic::{CONSTANT_COEFF, MUL_COEFF},
-    scalars::RandomOracles,
-    wires::*,
-};
 use crate::{
     alphas::{Alphas, ConstraintType},
-    index::{LookupVerifierIndex, VerifierIndex},
-    plonk_sponge::FrSponge,
-    prover::ProverProof,
-};
-=======
-use crate::{
     circuits::{
         constraints::ConstraintSystem,
         expr::{Column, Constants, PolishToken},
@@ -25,12 +10,10 @@
         scalars::RandomOracles,
         wires::*,
     },
-    index::{LookupVerifierIndex, VerifierIndex as Index},
+    index::{LookupVerifierIndex, VerifierIndex},
     plonk_sponge::FrSponge,
     prover::ProverProof,
-    range,
 };
->>>>>>> 55cfcf1a
 use ark_ec::AffineCurve;
 use ark_ff::{Field, One, PrimeField, Zero};
 use ark_poly::{EvaluationDomain, Polynomial};
@@ -454,14 +437,11 @@
             let f_comm = {
                 // permutation
                 let zkp = index.zkpm.evaluate(&oracles.zeta);
-<<<<<<< HEAD
-                let mut commitments_part = vec![&index.sigma_comm[PERMUTS - 1]];
+
                 let alphas = all_alphas.get_alphas(ConstraintType::Permutation, 3);
-                let mut scalars_part = vec![ConstraintSystem::perm_scalars(
-=======
+
                 let mut commitments = vec![&index.sigma_comm[PERMUTS - 1]];
                 let mut scalars = vec![ConstraintSystem::perm_scalars(
->>>>>>> 55cfcf1a
                     &evals,
                     oracles.beta,
                     oracles.gamma,
@@ -478,17 +458,10 @@
                         .take(GENERICS)
                         .collect::<Vec<_>>(),
                 );
-<<<<<<< HEAD
                 let alphas = all_alphas.get_alphas(ConstraintType::Gate, 1);
                 let (scalars, _) =
                     &ConstraintSystem::gnrc_scalars(alphas, &evals[0].w, evals[0].generic_selector);
-                scalars_part.extend(scalars);
-=======
-                scalars.extend(&ConstraintSystem::gnrc_scalars(
-                    &evals[0].w,
-                    evals[0].generic_selector,
-                ));
->>>>>>> 55cfcf1a
+                scalars.extend(scalars);
 
                 commitments.push(&index.coefficients_comm[CONSTANT_COEFF]);
                 scalars.push(evals[0].generic_selector);
@@ -505,11 +478,6 @@
                         mds: index.fr_sponge_params.mds.clone(),
                     };
 
-<<<<<<< HEAD
-                    let scalars = &mut scalars_part;
-                    let commitments = &mut commitments_part;
-=======
->>>>>>> 55cfcf1a
                     for (col, tokens) in &index.linearization.index_terms {
                         let scalar = PolishToken::evaluate(
                             tokens,
