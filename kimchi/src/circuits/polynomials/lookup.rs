--- conflicted
+++ resolved
@@ -443,18 +443,14 @@
     I: Iterator<Item = E>,
     G: Fn() -> I,
 >(
+    configuration: &LookupConfiguration<F>,
     dummy_lookup_value: E,
     lookup_table: G,
     d1: D<F>,
     gates: &[CircuitGate<F>],
     witness: &[Vec<F>; COLUMNS],
     params: E::Params,
-<<<<<<< HEAD
-    max_joint_size: u32,
-) -> Result<Vec<Vec<E>>> {
-=======
 ) -> Result<Vec<Vec<E>>, ProofError> {
->>>>>>> 2079e17c
     // We pad the lookups so that it is as if we lookup exactly
     // `max_lookups_per_row` in every row.
 
@@ -478,8 +474,13 @@
         let spec = row;
         let padding = max_lookups_per_row - spec.len();
         for joint_lookup in spec.iter() {
-            let joint_lookup_evaluation =
-                E::evaluate(&params, joint_lookup, witness, i, max_joint_size);
+            let joint_lookup_evaluation = E::evaluate(
+                &params,
+                joint_lookup,
+                witness,
+                i,
+                configuration.max_joint_size,
+            );
             match counts.get_mut(&joint_lookup_evaluation) {
                 None => return Err(ProofError::ValueNotInTable),
                 Some(count) => *count += 1,
@@ -553,13 +554,13 @@
 /// because of the random choice of beta and gamma, there is negligible probability that the terms will cancel if s is not a sorting of f and t
 #[allow(clippy::too_many_arguments)]
 pub fn aggregation<R: Rng + ?Sized, F: FftField, I: Iterator<Item = F>>(
+    configuration: &LookupConfiguration<F>,
     dummy_lookup_value: F,
     lookup_table: I,
     d1: D<F>,
     gates: &[CircuitGate<F>],
     witness: &[Vec<F>; COLUMNS],
     joint_combiner: F,
-    max_joint_size: u32,
     beta: F,
     gamma: F,
     sorted: &[Evaluations<F, D<F>>],
@@ -625,7 +626,7 @@
                 // `max_lookups_per_row (=4) * n` field elements of
                 // memory.
                 spec.iter().fold(padding, |acc, j| {
-                    acc * (gamma + j.evaluate(joint_combiner, &eval, max_joint_size))
+                    acc * (gamma + j.evaluate(joint_combiner, &eval, configuration.max_joint_size))
                 })
             };
 
@@ -643,11 +644,7 @@
 }
 
 /// Specifies the lookup constraints as expressions.
-<<<<<<< HEAD
-pub fn constraints<F: FftField>(dummy_lookup: &[F], d1: D<F>, max_joint_size: u32) -> Vec<E<F>> {
-=======
 pub fn constraints<F: FftField>(configuration: &LookupConfiguration<F>, d1: D<F>) -> Vec<E<F>> {
->>>>>>> 2079e17c
     // Something important to keep in mind is that the last 2 rows of
     // all columns will have random values in them to maintain zero-knowledge.
     //
@@ -706,7 +703,9 @@
         let padding = complements_with_beta_term[lookup_info.max_per_row - spec.len()].clone();
 
         spec.iter()
-            .map(|j| E::Constant(ConstantExpr::Gamma) + joint_lookup(j, max_joint_size))
+            .map(|j| {
+                E::Constant(ConstantExpr::Gamma) + joint_lookup(j, configuration.max_joint_size)
+            })
             .fold(E::Constant(padding), |acc: E<F>, x| acc * x)
     };
     let f_chunk = lookup_info
