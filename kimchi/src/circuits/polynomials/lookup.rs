--- conflicted
+++ resolved
@@ -122,16 +122,11 @@
 
 use crate::{
     circuits::{
-<<<<<<< HEAD
-        expr::{prologue::*, Column, ConstantExpr, Variable},
+        expr::{prologue::*, Column, ConstantExpr},
         gate::{
-            i32_to_field, CircuitGate, CurrOrNext, JointLookup, LocalPosition, LookupInfo,
-            SingleLookup,
+            CircuitGate, CurrOrNext, JointLookup, JointLookupSpec, LocalPosition, LookupInfo,
+            LookupsUsed,
         },
-=======
-        expr::{prologue::*, Column, ConstantExpr},
-        gate::{CircuitGate, CurrOrNext, JointLookupSpec, LocalPosition, LookupInfo, LookupsUsed},
->>>>>>> e46f443c
         wires::COLUMNS,
     },
     error::ProofError,
@@ -217,12 +212,12 @@
     /// The maximum number of elements in a vector lookup
     pub max_joint_size: u32,
 
-    #[serde_as(as = "Vec<o1_utils::serialization::SerdeAs>")]
     /// A placeholder value that is known to appear in the lookup table.
     /// This is used to pad the lookups to `max_lookups_per_row` when fewer lookups are used in a
     /// particular row, so that we can treat each row uniformly as having the same number of
     /// lookups.
-    pub dummy_lookup_value: Vec<F>,
+    #[serde_as(as = "JointLookup<o1_utils::serialization::SerdeAs>")]
+    pub dummy_lookup: JointLookup<F>,
 }
 
 /// Checks that all the lookup constraints are satisfied.
@@ -603,16 +598,7 @@
 }
 
 /// Specifies the lookup constraints as expressions.
-<<<<<<< HEAD
-pub fn constraints<F: FftField>(
-    dummy_lookup: &[F],
-    dummy_table_id: i32,
-    d1: D<F>,
-    max_joint_size: u32,
-) -> Vec<E<F>> {
-=======
 pub fn constraints<F: FftField>(configuration: &LookupConfiguration<F>, d1: D<F>) -> Vec<E<F>> {
->>>>>>> e46f443c
     // Something important to keep in mind is that the last 2 rows of
     // all columns will have random values in them to maintain zero-knowledge.
     //
@@ -640,21 +626,23 @@
     let one: E<F> = E::one();
     let non_lookup_indcator = one - lookup_indicator;
 
-<<<<<<< HEAD
-    let dummy_table_id_contribution = ConstantExpr::JointCombiner.pow(max_joint_size as u64)
-        * ConstantExpr::Literal(i32_to_field(dummy_table_id));
-
-    let dummy_lookup: ConstantExpr<F> = dummy_lookup
-=======
-    let dummy_lookup: ConstantExpr<F> = configuration
-        .dummy_lookup_value
->>>>>>> e46f443c
-        .iter()
-        .rev()
-        .fold(ConstantExpr::zero(), |acc, x| {
-            ConstantExpr::JointCombiner * acc + ConstantExpr::Literal(*x)
-        })
-        + dummy_table_id_contribution;
+    let joint_combiner = ConstantExpr::JointCombiner;
+    let table_id_combiner = joint_combiner
+        .clone()
+        .pow(configuration.max_joint_size.into());
+
+    let dummy_lookup = {
+        let expr_dummy: JointLookup<ConstantExpr<F>> = JointLookup {
+            entry: configuration
+                .dummy_lookup
+                .entry
+                .iter()
+                .map(|x| ConstantExpr::Literal(*x))
+                .collect(),
+            table_id: configuration.dummy_lookup.table_id,
+        };
+        expr_dummy.evaluate(&joint_combiner, &table_id_combiner)
+    };
 
     let complements_with_beta_term: Vec<ConstantExpr<F>> = {
         let mut v = vec![ConstantExpr::one()];
@@ -679,15 +667,15 @@
     let f_term = |spec: &Vec<JointLookupSpec<_>>| {
         assert!(spec.len() <= lookup_info.max_per_row);
         let padding = complements_with_beta_term[lookup_info.max_per_row - spec.len()].clone();
-        let joint_combiner = E::constant(ConstantExpr::JointCombiner);
-        let table_id_combiner = joint_combiner
-            .clone()
-            .pow(configuration.max_joint_size.into());
 
         spec.iter()
             .map(|j| {
                 E::Constant(ConstantExpr::Gamma)
-                    + j.evaluate(&joint_combiner, &table_id_combiner, &eval)
+                    + j.evaluate(
+                        &E::Constant(joint_combiner.clone()),
+                        &E::Constant(table_id_combiner.clone()),
+                        &eval,
+                    )
             })
             .fold(E::Constant(padding), |acc: E<F>, x| acc * x)
     };
