--- conflicted
+++ resolved
@@ -438,12 +438,6 @@
                     lookup_table: lookup_table_polys,
                     table_ids,
                     table_ids8,
-<<<<<<< HEAD
-                    lookup_used,
-                    max_lookups_per_row: lookup_info.max_per_row as usize,
-                    max_joint_size: lookup_info.max_joint_size,
-                }))
-=======
                     configuration: LookupConfiguration {
                         lookup_used,
                         max_lookups_per_row: lookup_info.max_per_row as usize,
@@ -451,8 +445,7 @@
                         dummy_lookup_value,
                         dummy_lookup_table_id,
                     },
-                })
->>>>>>> 44b50b85
+                }))
             }
         }
     }
