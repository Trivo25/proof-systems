//! This module implements Plonk circuit constraint primitive.

use crate::circuits::{
    domains::EvaluationDomains,
<<<<<<< HEAD
    gate::{CircuitGate, GateType, JointLookup, LookupInfo, LookupTable},
=======
    gate::{CircuitGate, GateType},
>>>>>>> 60d279a7
    polynomial::{WitnessEvals, WitnessOverDomains, WitnessShifts},
    wires::*,
};
use ark_ff::{FftField, SquareRootField, Zero};
use ark_poly::UVPolynomial;
use ark_poly::{
    univariate::DensePolynomial as DP, EvaluationDomain, Evaluations as E,
    Radix2EvaluationDomain as D,
};
use array_init::array_init;
use blake2::{Blake2b512, Digest};
use o1_utils::{field_helpers::i32_to_field, ExtendedEvaluations};
use oracle::poseidon::ArithmeticSpongeParams;
use serde::{de::DeserializeOwned, Deserialize, Serialize};
use serde_with::serde_as;

use super::lookup::{constraints::LookupConfiguration, lookups::LookupInfo};

//
// Constants
//

pub const ZK_ROWS: u64 = 3;

//
// ConstraintSystem
//

#[serde_as]
#[derive(Clone, Serialize, Deserialize, Debug)]
pub struct LookupConstraintSystem<F: FftField> {
    /// Lookup tables
    #[serde_as(as = "Vec<o1_utils::serialization::SerdeAs>")]
    pub lookup_table: Vec<DP<F>>,
    #[serde_as(as = "Vec<o1_utils::serialization::SerdeAs>")]
    pub lookup_table8: Vec<E<F, D<F>>>,

    /// Table IDs for the lookup values.
    /// This may be `None` if all lookups originate from table 0.
    #[serde_as(as = "Option<o1_utils::serialization::SerdeAs>")]
    pub table_ids: Option<DP<F>>,
    #[serde_as(as = "Option<o1_utils::serialization::SerdeAs>")]
    pub table_ids8: Option<E<F, D<F>>>,

    /// Lookup selectors:
    /// For each kind of lookup-pattern, we have a selector that's
    /// 1 at the rows where that pattern should be enforced, and 0 at
    /// all other rows.
    #[serde_as(as = "Vec<o1_utils::serialization::SerdeAs>")]
    pub lookup_selectors: Vec<E<F, D<F>>>,

    /// Configuration for the lookup constraint.
    #[serde(bound = "LookupConfiguration<F>: Serialize + DeserializeOwned")]
    pub configuration: LookupConfiguration<F>,
}

#[serde_as]
#[derive(Clone, Serialize, Deserialize, Debug)]
pub struct ConstraintSystem<F: FftField> {
    // Basics
    // ------
    /// number of public inputs
    pub public: usize,
    /// evaluation domains
    #[serde(bound = "EvaluationDomains<F>: Serialize + DeserializeOwned")]
    pub domain: EvaluationDomains<F>,
    /// circuit gates
    #[serde(bound = "CircuitGate<F>: Serialize + DeserializeOwned")]
    pub gates: Vec<CircuitGate<F>>,

    // Polynomials over the monomial base
    // ----------------------------------
    /// permutation polynomial array
    #[serde_as(as = "[o1_utils::serialization::SerdeAs; PERMUTS]")]
    pub sigmam: [DP<F>; PERMUTS],
    /// zero-knowledge polynomial
    #[serde_as(as = "o1_utils::serialization::SerdeAs")]
    pub zkpm: DP<F>,

    // Coefficient polynomials. These define constant that gates can use as they like.
    // ---------------------------------------
    /// coefficients polynomials in evaluation form
    #[serde_as(as = "[o1_utils::serialization::SerdeAs; COLUMNS]")]
    pub coefficients8: [E<F, D<F>>; COLUMNS],

    // Generic constraint selector polynomials
    // ---------------------------------------
    #[serde_as(as = "o1_utils::serialization::SerdeAs")]
    pub genericm: DP<F>,

    // Poseidon selector polynomials
    // -----------------------------
    /// poseidon constraint selector polynomial
    #[serde_as(as = "o1_utils::serialization::SerdeAs")]
    pub psm: DP<F>,

    // Generic constraint selector polynomials
    // ---------------------------------------
    /// multiplication evaluations over domain.d4
    #[serde_as(as = "o1_utils::serialization::SerdeAs")]
    pub generic4: E<F, D<F>>,

    // permutation polynomials
    // -----------------------
    /// permutation polynomial array evaluations over domain d1
    #[serde_as(as = "[o1_utils::serialization::SerdeAs; PERMUTS]")]
    pub sigmal1: [E<F, D<F>>; PERMUTS],
    /// permutation polynomial array evaluations over domain d8
    #[serde_as(as = "[o1_utils::serialization::SerdeAs; PERMUTS]")]
    pub sigmal8: [E<F, D<F>>; PERMUTS],
    /// SID polynomial
    #[serde_as(as = "Vec<o1_utils::serialization::SerdeAs>")]
    pub sid: Vec<F>,

    // Poseidon selector polynomials
    // -----------------------------
    /// poseidon selector over domain.d8
    #[serde_as(as = "o1_utils::serialization::SerdeAs")]
    pub ps8: E<F, D<F>>,

    // ECC arithmetic selector polynomials
    // -----------------------------------
    /// EC point addition selector evaluations w over domain.d4
    #[serde_as(as = "o1_utils::serialization::SerdeAs")]
    pub complete_addl4: E<F, D<F>>,
    /// scalar multiplication selector evaluations over domain.d8
    #[serde_as(as = "o1_utils::serialization::SerdeAs")]
    pub mull8: E<F, D<F>>,
    /// endoscalar multiplication selector evaluations over domain.d8
    #[serde_as(as = "o1_utils::serialization::SerdeAs")]
    pub emull: E<F, D<F>>,
    /// ChaCha indexes
    #[serde_as(as = "Option<[o1_utils::serialization::SerdeAs; 4]>")]
    pub chacha8: Option<[E<F, D<F>>; 4]>,
    /// EC point addition selector evaluations w over domain.d8
    #[serde_as(as = "o1_utils::serialization::SerdeAs")]
    pub endomul_scalar8: E<F, D<F>>,

    // Constant polynomials
    // --------------------
    /// 1-st Lagrange evaluated over domain.d8
    #[serde_as(as = "o1_utils::serialization::SerdeAs")]
    pub l1: E<F, D<F>>,
    /// 0-th Lagrange evaluated over domain.d4
    // TODO(mimoo): be consistent with the paper/spec, call it L1 here or call it L0 there
    #[serde_as(as = "o1_utils::serialization::SerdeAs")]
    pub l04: E<F, D<F>>,
    /// 0-th Lagrange evaluated over domain.d8
    #[serde_as(as = "o1_utils::serialization::SerdeAs")]
    pub l08: E<F, D<F>>,
    /// zero evaluated over domain.d8
    #[serde_as(as = "o1_utils::serialization::SerdeAs")]
    pub zero4: E<F, D<F>>,
    /// zero evaluated over domain.d8
    #[serde_as(as = "o1_utils::serialization::SerdeAs")]
    pub zero8: E<F, D<F>>,
    /// zero-knowledge polynomial over domain.d8
    #[serde_as(as = "o1_utils::serialization::SerdeAs")]
    pub zkpl: E<F, D<F>>,
    /// the polynomial that vanishes on the last four rows
    #[serde_as(as = "o1_utils::serialization::SerdeAs")]
    pub vanishes_on_last_4_rows: E<F, D<F>>,

    /// wire coordinate shifts
    #[serde_as(as = "[o1_utils::serialization::SerdeAs; PERMUTS]")]
    pub shift: [F; PERMUTS],
    /// coefficient for the group endomorphism
    #[serde_as(as = "o1_utils::serialization::SerdeAs")]
    pub endo: F,

    /// random oracle argument parameters
    #[serde(skip)]
    pub fr_sponge_params: ArithmeticSpongeParams<F>,

    /// lookup constraint system
    #[serde(bound = "LookupConstraintSystem<F>: Serialize + DeserializeOwned")]
    pub lookup_constraint_system: Option<LookupConstraintSystem<F>>,
}

// TODO: move Shifts, and permutation-related functions to the permutation module

/// Shifts represent the shifts required in the permutation argument of PLONK.
/// It also caches the shifted powers of omega for optimization purposes.
pub struct Shifts<F> {
    /// The coefficients `k` (in the Plonk paper) that create a coset when multiplied with the generator of our domain.
    shifts: [F; PERMUTS],
    /// A matrix that maps all cells coordinates `{col, row}` to their shifted field element.
    /// For example the cell `{col:2, row:1}` will map to `omega * k2`,
    /// which lives in `map[2][1]`
    map: [Vec<F>; PERMUTS],
}

impl<F> Shifts<F>
where
    F: FftField + SquareRootField,
{
    /// Generates the shifts for a given domain
    pub fn new(domain: &D<F>) -> Self {
        let mut shifts = [F::zero(); PERMUTS];

        // first shift is the identity
        shifts[0] = F::one();

        // sample the other shifts
        let mut i: u32 = 7;
        for idx in 1..(PERMUTS) {
            let mut shift = Self::sample(domain, &mut i);
            // they have to be distincts
            while shifts.contains(&shift) {
                shift = Self::sample(domain, &mut i);
            }
            shifts[idx] = shift;
        }

        // create a map of cells to their shifted value
        let map: [Vec<F>; PERMUTS] =
            array_init(|i| domain.elements().map(|elm| shifts[i] * elm).collect());

        //
        Self { shifts, map }
    }

    /// retrieve the shifts
    pub fn shifts(&self) -> &[F; PERMUTS] {
        &self.shifts
    }

    /// sample coordinate shifts deterministically
    fn sample(domain: &D<F>, input: &mut u32) -> F {
        let mut h = Blake2b512::new();

        *input += 1;
        h.update(&input.to_be_bytes());

        let mut shift = F::from_random_bytes(&h.finalize()[..31])
            .expect("our field elements fit in more than 31 bytes");

        while !shift.legendre().is_qnr() || domain.evaluate_vanishing_polynomial(shift).is_zero() {
            let mut h = Blake2b512::new();
            *input += 1;
            h.update(&input.to_be_bytes());
            shift = F::from_random_bytes(&h.finalize()[..31])
                .expect("our field elements fit in more than 31 bytes");
        }
        shift
    }

    /// Returns the field element that represents a position
    fn cell_to_field(&self, &Wire { row, col }: &Wire) -> F {
        self.map[col][row]
    }
}

///

/// Returns the end of the circuit, which is used for introducing zero-knowledge in the permutation polynomial
pub fn zk_w3<F: FftField>(domain: D<F>) -> F {
    domain.group_gen.pow(&[domain.size - (ZK_ROWS)])
}

/// Evaluates the polynomial
/// (x - w^{n - 3}) * (x - w^{n - 2}) * (x - w^{n - 1})
pub fn eval_zk_polynomial<F: FftField>(domain: D<F>, x: F) -> F {
    let w3 = zk_w3(domain);
    let w2 = domain.group_gen * w3;
    let w1 = domain.group_gen * w2;
    (x - w1) * (x - w2) * (x - w3)
}

/// Evaluates the polynomial
/// (x - w^{n - 4}) (x - w^{n - 3}) * (x - w^{n - 2}) * (x - w^{n - 1})
pub fn eval_vanishes_on_last_4_rows<F: FftField>(domain: D<F>, x: F) -> F {
    let w4 = domain.group_gen.pow(&[domain.size - (ZK_ROWS + 1)]);
    let w3 = domain.group_gen * w4;
    let w2 = domain.group_gen * w3;
    let w1 = domain.group_gen * w2;
    (x - w1) * (x - w2) * (x - w3) * (x - w4)
}

/// The polynomial
/// (x - w^{n - 4}) (x - w^{n - 3}) * (x - w^{n - 2}) * (x - w^{n - 1})
pub fn vanishes_on_last_4_rows<F: FftField>(domain: D<F>) -> DP<F> {
    let x = DP::from_coefficients_slice(&[F::zero(), F::one()]);
    let c = |a: F| DP::from_coefficients_slice(&[a]);
    let w4 = domain.group_gen.pow(&[domain.size - (ZK_ROWS + 1)]);
    let w3 = domain.group_gen * w4;
    let w2 = domain.group_gen * w3;
    let w1 = domain.group_gen * w2;
    &(&(&x - &c(w1)) * &(&x - &c(w2))) * &(&(&x - &c(w3)) * &(&x - &c(w4)))
}

/// Computes the zero-knowledge polynomial for blinding the permutation polynomial: `(x-w^{n-k})(x-w^{n-k-1})...(x-w^n)`.
/// Currently, we use k = 3 for 2 blinding factors,
/// see <https://www.plonk.cafe/t/noob-questions-plonk-paper/73>
pub fn zk_polynomial<F: FftField>(domain: D<F>) -> DP<F> {
    let w3 = zk_w3(domain);
    let w2 = domain.group_gen * w3;
    let w1 = domain.group_gen * w2;

    // (x-w3)(x-w2)(x-w1) =
    // x^3 - x^2(w1+w2+w3) + x(w1w2+w1w3+w2w3) - w1w2w3
    let w1w2 = w1 * w2;
    DP::from_coefficients_slice(&[
        -w1w2 * w3,                   // 1
        w1w2 + (w1 * w3) + (w3 * w2), // x
        -w1 - w2 - w3,                // x^2
        F::one(),                     // x^3
    ])
}

/// Represents an error found when verifying a witness with a gate
#[derive(Debug)]
pub enum GateError {
    /// Some connected wires have different values
    DisconnectedWires(Wire, Wire),
    /// A public gate was incorrectly connected
    IncorrectPublic(usize),
    /// A specific gate did not verify correctly
    Custom { row: usize, err: String },
}

impl<F: FftField + SquareRootField> LookupConstraintSystem<F> {
    pub fn create(
        gates: &[CircuitGate<F>],
        lookup_tables: Vec<LookupTable<F>>,
        domain: &EvaluationDomains<F>,
    ) -> Option<Self> {
        let lookup_info = LookupInfo::<F>::create();
        match lookup_info.lookup_used(gates) {
            None => None,
            Some(lookup_used) => {
                let d1_size = domain.d1.size();

                let (lookup_selectors, gate_lookup_tables) =
                    lookup_info.selector_polynomials_and_tables(domain, gates);

                let lookup_tables: Vec<_> = gate_lookup_tables
                    .into_iter()
                    .chain(lookup_tables.into_iter())
                    .collect();

                if lookup_tables.len() > 1 {
                    panic!("Multiple lookup tables are currently not supported");
                }

                let lookup_table = lookup_tables.into_iter().next().unwrap();

                // get the last entry in each column of each table
<<<<<<< HEAD
                let dummy_lookup_entry: Vec<F> = lookup_table
                    .data
                    .iter()
                    .map(|col| col[col.len() - 1])
                    .collect();
                let dummy_lookup_table_id = lookup_table.id;
                let dummy_lookup = JointLookup {
                    entry: dummy_lookup_entry,
                    table_id: dummy_lookup_table_id,
                };
=======
                let dummy_lookup_entry: Vec<F> =
                    lookup_table.iter().map(|col| col[col.len() - 1]).collect();
>>>>>>> 60d279a7

                // pre-compute polynomial and evaluation form for the look up tables
                let mut lookup_table_polys: Vec<DP<F>> = vec![];
                let mut lookup_table8: Vec<E<F, D<F>>> = vec![];
<<<<<<< HEAD
                for (mut col, dummy) in lookup_table.data.into_iter().zip(&dummy_lookup.entry) {
=======

                for (mut col, dummy) in lookup_table.into_iter().zip(&dummy_lookup_entry) {
>>>>>>> 60d279a7
                    // pad each column to the size of the domain
                    let padding = (0..(d1_size - col.len())).map(|_| dummy);
                    col.extend(padding);
                    let poly = E::<F, D<F>>::from_vec_and_domain(col, domain.d1).interpolate();
                    let eval = poly.evaluate_over_domain_by_ref(domain.d8);
                    lookup_table_polys.push(poly);
                    lookup_table8.push(eval);
                }

                let (table_ids, table_ids8) = if lookup_table.id != 0 {
                    let table_ids = vec![i32_to_field(lookup_table.id); d1_size];
                    let table_ids: DP<F> =
                        E::<F, D<F>>::from_vec_and_domain(table_ids, domain.d1).interpolate();
                    let table_ids8: E<F, D<F>> = table_ids.evaluate_over_domain_by_ref(domain.d8);
                    (Some(table_ids), Some(table_ids8))
                } else {
                    (None, None)
                };

                // generate the look up selector polynomials
                Some(Self {
                    lookup_selectors,
                    lookup_table8,
                    lookup_table: lookup_table_polys,
                    table_ids,
                    table_ids8,
                    configuration: LookupConfiguration {
                        lookup_used,
                        max_lookups_per_row: lookup_info.max_per_row as usize,
                        max_joint_size: lookup_info.max_joint_size,
<<<<<<< HEAD
                        dummy_lookup,
=======
                        dummy_lookup_entry,
>>>>>>> 60d279a7
                    },
                })
            }
        }
    }
}

impl<F: FftField + SquareRootField> ConstraintSystem<F> {
    /// creates a constraint system from a vector of gates ([CircuitGate]), some sponge parameters ([ArithmeticSpongeParams]), and the number of public inputs.
    pub fn create(
        mut gates: Vec<CircuitGate<F>>,
        lookup_tables: Vec<LookupTable<F>>,
        fr_sponge_params: ArithmeticSpongeParams<F>,
        public: usize,
    ) -> Option<Self> {
        //~ 1. If the circuit is less than 2 gates, abort.
        // for some reason we need more than 1 gate for the circuit to work, see TODO below
        assert!(gates.len() > 1);

        //~ 2. Create a domain for the circuit. That is,
        //~    compute the smallest subgroup of the field that
        //~    has order greater or equal to `n + ZK_ROWS` elements.
        let domain = EvaluationDomains::<F>::create(gates.len() + ZK_ROWS as usize)?;
        assert!(domain.d1.size > ZK_ROWS);

        //~ 3. Pad the circuit: add zero gates to reach the domain size.
        let d1_size = domain.d1.size();
        let mut padding = (gates.len()..d1_size)
            .map(|i| {
                CircuitGate::<F>::zero(array_init(|j| Wire {
                    col: WIRES[j],
                    row: i,
                }))
            })
            .collect();
        gates.append(&mut padding);

        //~ 4. sample the `PERMUTS` shifts.
        let shifts = Shifts::new(&domain.d1);

        // Precomputations
        // ===============
        // what follows are pre-computations.

        //
        // Permutation
        // -----------

        // compute permutation polynomials
        let mut sigmal1: [Vec<F>; PERMUTS] =
            array_init(|_| vec![F::zero(); domain.d1.size as usize]);

        for (row, gate) in gates.iter().enumerate() {
            for (cell, sigma) in gate.wires.iter().zip(sigmal1.iter_mut()) {
                sigma[row] = shifts.cell_to_field(cell);
            }
        }

        let sigmal1: [_; PERMUTS] = {
            let [s0, s1, s2, s3, s4, s5, s6] = sigmal1;
            [
                E::<F, D<F>>::from_vec_and_domain(s0, domain.d1),
                E::<F, D<F>>::from_vec_and_domain(s1, domain.d1),
                E::<F, D<F>>::from_vec_and_domain(s2, domain.d1),
                E::<F, D<F>>::from_vec_and_domain(s3, domain.d1),
                E::<F, D<F>>::from_vec_and_domain(s4, domain.d1),
                E::<F, D<F>>::from_vec_and_domain(s5, domain.d1),
                E::<F, D<F>>::from_vec_and_domain(s6, domain.d1),
            ]
        };

        let sigmam: [DP<F>; PERMUTS] = array_init(|i| sigmal1[i].clone().interpolate());

        let sigmal8 = array_init(|i| sigmam[i].evaluate_over_domain_by_ref(domain.d8));

        // x^3 - x^2(w1+w2+w3) + x(w1w2+w1w3+w2w3) - w1w2w3
        let zkpm = zk_polynomial(domain.d1);
        let zkpl = zkpm.evaluate_over_domain_by_ref(domain.d8);

        // Gates
        // -----
        //
        // Compute each gate's polynomial as
        // the polynomial that evaluates to 1 at $g^i$
        // where $i$ is the row where a gate is active.
        // Note: gates must be mutually exclusive.

        // poseidon gate
        let psm = E::<F, D<F>>::from_vec_and_domain(
            gates.iter().map(|gate| gate.ps()).collect(),
            domain.d1,
        )
        .interpolate();
        let ps8 = psm.evaluate_over_domain_by_ref(domain.d8);

        // ECC gates
        let complete_addm = E::<F, D<F>>::from_vec_and_domain(
            gates
                .iter()
                .map(|gate| F::from((gate.typ == GateType::CompleteAdd) as u64))
                .collect(),
            domain.d1,
        )
        .interpolate();
        let complete_addl4 = complete_addm.evaluate_over_domain_by_ref(domain.d4);

        let mulm = E::<F, D<F>>::from_vec_and_domain(
            gates.iter().map(|gate| gate.vbmul()).collect(),
            domain.d1,
        )
        .interpolate();
        let mull8 = mulm.evaluate_over_domain_by_ref(domain.d8);

        let emulm = E::<F, D<F>>::from_vec_and_domain(
            gates.iter().map(|gate| gate.endomul()).collect(),
            domain.d1,
        )
        .interpolate();
        let emull = emulm.evaluate_over_domain_by_ref(domain.d8);

        let endomul_scalarm = E::<F, D<F>>::from_vec_and_domain(
            gates
                .iter()
                .map(|gate| F::from((gate.typ == GateType::EndoMulScalar) as u64))
                .collect(),
            domain.d1,
        )
        .interpolate();
        let endomul_scalar8 = endomul_scalarm.evaluate_over_domain_by_ref(domain.d8);

        // double generic gate
        let genericm = E::<F, D<F>>::from_vec_and_domain(
            gates
                .iter()
                .map(|gate| {
                    if matches!(gate.typ, GateType::Generic) {
                        F::one()
                    } else {
                        F::zero()
                    }
                })
                .collect(),
            domain.d1,
        )
        .interpolate();
        let generic4 = genericm.evaluate_over_domain_by_ref(domain.d4);

        // chacha gate
        let chacha8 = {
            use GateType::*;
            let has_chacha_gate = gates
                .iter()
                .any(|gate| matches!(gate.typ, ChaCha0 | ChaCha1 | ChaCha2 | ChaChaFinal));
            if !has_chacha_gate {
                None
            } else {
                let a: [_; 4] = array_init(|i| {
                    let g = match i {
                        0 => ChaCha0,
                        1 => ChaCha1,
                        2 => ChaCha2,
                        3 => ChaChaFinal,
                        _ => panic!("Invalid index"),
                    };
                    E::<F, D<F>>::from_vec_and_domain(
                        gates
                            .iter()
                            .map(|gate| if gate.typ == g { F::one() } else { F::zero() })
                            .collect(),
                        domain.d1,
                    )
                    .interpolate()
                    .evaluate_over_domain(domain.d8)
                });
                Some(a)
            }
        };

        //
        // Coefficient
        // -----------
        //

        // coefficient polynomial
        let coefficientsm: [_; COLUMNS] = array_init(|i| {
            let padded = gates
                .iter()
                .map(|gate| gate.coeffs.get(i).cloned().unwrap_or_else(F::zero))
                .collect();
            let eval = E::from_vec_and_domain(padded, domain.d1);
            eval.interpolate()
        });
        // TODO: This doesn't need to be degree 8 but that would require some changes in expr
        let coefficients8 = array_init(|i| coefficientsm[i].evaluate_over_domain_by_ref(domain.d8));

        //
        // Lookup
        // ------

        let lookup_constraint_system =
            LookupConstraintSystem::create(&gates, lookup_tables, &domain);

        //
        // Constant polynomials
        // --------------------

        let sid = shifts.map[0].clone();

        let l1 = DP::from_coefficients_slice(&[F::zero(), F::one()])
            .evaluate_over_domain_by_ref(domain.d8);
        // TODO: These are all unnecessary. Remove
        let l04 =
            E::<F, D<F>>::from_vec_and_domain(vec![F::one(); domain.d4.size as usize], domain.d4);
        let l08 =
            E::<F, D<F>>::from_vec_and_domain(vec![F::one(); domain.d8.size as usize], domain.d8);
        let zero4 =
            E::<F, D<F>>::from_vec_and_domain(vec![F::zero(); domain.d4.size as usize], domain.d4);
        let zero8 =
            E::<F, D<F>>::from_vec_and_domain(vec![F::zero(); domain.d8.size as usize], domain.d8);

        let vanishes_on_last_4_rows =
            vanishes_on_last_4_rows(domain.d1).evaluate_over_domain(domain.d8);

        // TODO: remove endo as a field
        let endo = F::zero();

        Some(ConstraintSystem {
            chacha8,
            endomul_scalar8,
            domain,
            public,
            sid,
            sigmal1,
            sigmal8,
            sigmam,
            genericm,
            generic4,
            coefficients8,
            ps8,
            psm,
            complete_addl4,
            mull8,
            emull,
            l1,
            l04,
            l08,
            zero4,
            zero8,
            zkpl,
            zkpm,
            vanishes_on_last_4_rows,
            gates,
            shift: shifts.shifts,
            endo,
            fr_sponge_params,
            lookup_constraint_system,
        })
    }

    /// This function verifies the consistency of the wire
    /// assignements (witness) against the constraints
    ///     witness: wire assignement witness
    ///     RETURN: verification status
    pub fn verify(&self, witness: &[Vec<F>; COLUMNS], public: &[F]) -> Result<(), GateError> {
        // pad the witness
        let pad = vec![F::zero(); self.domain.d1.size as usize - witness[0].len()];
        let witness: [Vec<F>; COLUMNS] = array_init(|i| {
            let mut w = witness[i].to_vec();
            w.extend_from_slice(&pad);
            w
        });

        // check each rows' wiring
        for (row, gate) in self.gates.iter().enumerate() {
            // check if wires are connected
            for col in 0..PERMUTS {
                let wire = gate.wires[col];

                if wire.col >= PERMUTS {
                    return Err(GateError::Custom {
                        row,
                        err: format!(
                            "a wire can only be connected to the first {} columns",
                            PERMUTS
                        ),
                    });
                }

                if witness[col][row] != witness[wire.col][wire.row] {
                    return Err(GateError::DisconnectedWires(
                        Wire { col, row },
                        Wire {
                            col: wire.col,
                            row: wire.row,
                        },
                    ));
                }
            }

            // for public gates, only the left wire is toggled
            if row < self.public && gate.coeffs[0] != F::one() {
                return Err(GateError::IncorrectPublic(row));
            }

            // check the gate's satisfiability
            gate.verify(row, &witness, self, public)
                .map_err(|err| GateError::Custom { row, err })?;
        }

        // all good!
        Ok(())
    }

    /// evaluate witness polynomials over domains
    pub fn evaluate(&self, w: &[DP<F>; COLUMNS], z: &DP<F>) -> WitnessOverDomains<F> {
        // compute shifted witness polynomials
        let w8: [E<F, D<F>>; COLUMNS] =
            array_init(|i| w[i].evaluate_over_domain_by_ref(self.domain.d8));
        let z8 = z.evaluate_over_domain_by_ref(self.domain.d8);

        let w4: [E<F, D<F>>; COLUMNS] = array_init(|i| {
            E::<F, D<F>>::from_vec_and_domain(
                (0..self.domain.d4.size)
                    .map(|j| w8[i].evals[2 * j as usize])
                    .collect(),
                self.domain.d4,
            )
        });
        let z4 = DP::<F>::zero().evaluate_over_domain_by_ref(D::<F>::new(1).unwrap());

        WitnessOverDomains {
            d4: WitnessShifts {
                next: WitnessEvals {
                    w: array_init(|i| w4[i].shift(4)),
                    // TODO(mimoo): change z to an Option? Or maybe not, we might actually need this dummy evaluation in the aggregated evaluation proof
                    z: z4.clone(), // dummy evaluation
                },
                this: WitnessEvals {
                    w: w4,
                    z: z4, // dummy evaluation
                },
            },
            d8: WitnessShifts {
                next: WitnessEvals {
                    w: array_init(|i| w8[i].shift(8)),
                    z: z8.shift(8),
                },
                this: WitnessEvals { w: w8, z: z8 },
            },
        }
    }
}

#[cfg(test)]
pub mod tests {
    use super::*;
    use ark_ff::{FftField, SquareRootField};
    use mina_curves::pasta::fp::Fp;

    impl<F: FftField + SquareRootField> ConstraintSystem<F> {
        pub fn for_testing(
            sponge_params: ArithmeticSpongeParams<F>,
            gates: Vec<CircuitGate<F>>,
        ) -> Self {
            let public = 0;
            ConstraintSystem::<F>::create(gates, vec![], sponge_params, public).unwrap()
        }
    }

    impl ConstraintSystem<Fp> {
        pub fn fp_for_testing(gates: Vec<CircuitGate<Fp>>) -> Self {
            let fp_sponge_params = oracle::pasta::fp_kimchi::params();
            Self::for_testing(fp_sponge_params, gates)
        }
    }
}<|MERGE_RESOLUTION|>--- conflicted
+++ resolved
@@ -2,11 +2,7 @@
 
 use crate::circuits::{
     domains::EvaluationDomains,
-<<<<<<< HEAD
-    gate::{CircuitGate, GateType, JointLookup, LookupInfo, LookupTable},
-=======
     gate::{CircuitGate, GateType},
->>>>>>> 60d279a7
     polynomial::{WitnessEvals, WitnessOverDomains, WitnessShifts},
     wires::*,
 };
@@ -23,7 +19,11 @@
 use serde::{de::DeserializeOwned, Deserialize, Serialize};
 use serde_with::serde_as;
 
-use super::lookup::{constraints::LookupConfiguration, lookups::LookupInfo};
+use super::lookup::{
+    constraints::LookupConfiguration,
+    lookups::{JointLookup, LookupInfo},
+    tables::LookupTable,
+};
 
 //
 // Constants
@@ -355,7 +355,6 @@
                 let lookup_table = lookup_tables.into_iter().next().unwrap();
 
                 // get the last entry in each column of each table
-<<<<<<< HEAD
                 let dummy_lookup_entry: Vec<F> = lookup_table
                     .data
                     .iter()
@@ -366,20 +365,12 @@
                     entry: dummy_lookup_entry,
                     table_id: dummy_lookup_table_id,
                 };
-=======
-                let dummy_lookup_entry: Vec<F> =
-                    lookup_table.iter().map(|col| col[col.len() - 1]).collect();
->>>>>>> 60d279a7
 
                 // pre-compute polynomial and evaluation form for the look up tables
                 let mut lookup_table_polys: Vec<DP<F>> = vec![];
                 let mut lookup_table8: Vec<E<F, D<F>>> = vec![];
-<<<<<<< HEAD
+
                 for (mut col, dummy) in lookup_table.data.into_iter().zip(&dummy_lookup.entry) {
-=======
-
-                for (mut col, dummy) in lookup_table.into_iter().zip(&dummy_lookup_entry) {
->>>>>>> 60d279a7
                     // pad each column to the size of the domain
                     let padding = (0..(d1_size - col.len())).map(|_| dummy);
                     col.extend(padding);
@@ -410,11 +401,7 @@
                         lookup_used,
                         max_lookups_per_row: lookup_info.max_per_row as usize,
                         max_joint_size: lookup_info.max_joint_size,
-<<<<<<< HEAD
                         dummy_lookup,
-=======
-                        dummy_lookup_entry,
->>>>>>> 60d279a7
                     },
                 })
             }
