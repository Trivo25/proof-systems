//! This module implements Plonk circuit constraint primitive.

use crate::circuits::{
    domains::EvaluationDomains,
    gate::{self, CircuitGate, GateType, LookupInfo, LookupTable, LookupsUsed},
    polynomial::{WitnessEvals, WitnessOverDomains, WitnessShifts},
    wires::*,
};
use ark_ff::{FftField, SquareRootField, Zero};
use ark_poly::UVPolynomial;
use ark_poly::{
    univariate::DensePolynomial as DP, EvaluationDomain, Evaluations as E,
    Radix2EvaluationDomain as D,
};
use array_init::array_init;
use blake2::{Blake2b512, Digest};
use o1_utils::ExtendedEvaluations;
use oracle::poseidon::ArithmeticSpongeParams;
use serde::{de::DeserializeOwned, Deserialize, Serialize};
use serde_with::serde_as;

//
// Constants
//

pub const ZK_ROWS: u64 = 3;

//
// ConstraintSystem
//

#[serde_as]
#[derive(Clone, Serialize, Deserialize, Debug)]
pub struct LookupConstraintSystem<F: FftField> {
    /// Lookup tables
    #[serde_as(as = "Vec<o1_utils::serialization::SerdeAs>")]
    pub dummy_lookup_value: Vec<F>,
    pub dummy_lookup_table_id: i32,
    #[serde_as(as = "Vec<o1_utils::serialization::SerdeAs>")]
    pub lookup_table: Vec<DP<F>>,
    #[serde_as(as = "Vec<o1_utils::serialization::SerdeAs>")]
    pub lookup_table8: Vec<E<F, D<F>>>,

    /// Table IDs for the lookup values.
    /// This may be `None` if all lookups originate from table 0.
    #[serde_as(as = "Option<o1_utils::serialization::SerdeAs>")]
    pub table_ids: Option<DP<F>>,
    #[serde_as(as = "Option<o1_utils::serialization::SerdeAs>")]
    pub table_ids8: Option<E<F, D<F>>>,

    /// Lookup selectors:
    /// For each kind of lookup-pattern, we have a selector that's
    /// 1 at the rows where that pattern should be enforced, and 0 at
    /// all other rows.
    #[serde_as(as = "Vec<o1_utils::serialization::SerdeAs>")]
    pub lookup_selectors: Vec<E<F, D<F>>>,

    /// The kind of lookups used
    pub lookup_used: LookupsUsed,

    /// The maximum number of lookups per row
    pub max_lookups_per_row: usize,
    /// The maximum number of elements in a vector lookup
    pub max_joint_size: u32,
}

#[serde_as]
#[derive(Clone, Serialize, Deserialize, Debug)]
pub struct ConstraintSystem<F: FftField> {
    // Basics
    // ------
    /// number of public inputs
    pub public: usize,
    /// evaluation domains
    #[serde(bound = "EvaluationDomains<F>: Serialize + DeserializeOwned")]
    pub domain: EvaluationDomains<F>,
    /// circuit gates
    #[serde(bound = "CircuitGate<F>: Serialize + DeserializeOwned")]
    pub gates: Vec<CircuitGate<F>>,

    // Polynomials over the monomial base
    // ----------------------------------
    /// permutation polynomial array
    #[serde_as(as = "[o1_utils::serialization::SerdeAs; PERMUTS]")]
    pub sigmam: [DP<F>; PERMUTS],
    /// zero-knowledge polynomial
    #[serde_as(as = "o1_utils::serialization::SerdeAs")]
    pub zkpm: DP<F>,

    // Coefficient polynomials. These define constant that gates can use as they like.
    // ---------------------------------------
    /// coefficients polynomials in evaluation form
    #[serde_as(as = "[o1_utils::serialization::SerdeAs; COLUMNS]")]
    pub coefficients8: [E<F, D<F>>; COLUMNS],

    // Generic constraint selector polynomials
    // ---------------------------------------
    #[serde_as(as = "o1_utils::serialization::SerdeAs")]
    pub genericm: DP<F>,

    // Poseidon selector polynomials
    // -----------------------------
    /// poseidon constraint selector polynomial
    #[serde_as(as = "o1_utils::serialization::SerdeAs")]
    pub psm: DP<F>,

    // Generic constraint selector polynomials
    // ---------------------------------------
    /// multiplication evaluations over domain.d4
    #[serde_as(as = "o1_utils::serialization::SerdeAs")]
    pub generic4: E<F, D<F>>,

    // permutation polynomials
    // -----------------------
    /// permutation polynomial array evaluations over domain d1
    #[serde_as(as = "[o1_utils::serialization::SerdeAs; PERMUTS]")]
    pub sigmal1: [E<F, D<F>>; PERMUTS],
    /// permutation polynomial array evaluations over domain d8
    #[serde_as(as = "[o1_utils::serialization::SerdeAs; PERMUTS]")]
    pub sigmal8: [E<F, D<F>>; PERMUTS],
    /// SID polynomial
    #[serde_as(as = "Vec<o1_utils::serialization::SerdeAs>")]
    pub sid: Vec<F>,

    // Poseidon selector polynomials
    // -----------------------------
    /// poseidon selector over domain.d8
    #[serde_as(as = "o1_utils::serialization::SerdeAs")]
    pub ps8: E<F, D<F>>,

    // ECC arithmetic selector polynomials
    // -----------------------------------
    /// EC point addition selector evaluations w over domain.d4
    #[serde_as(as = "o1_utils::serialization::SerdeAs")]
    pub complete_addl4: E<F, D<F>>,
    /// scalar multiplication selector evaluations over domain.d8
    #[serde_as(as = "o1_utils::serialization::SerdeAs")]
    pub mull8: E<F, D<F>>,
    /// endoscalar multiplication selector evaluations over domain.d8
    #[serde_as(as = "o1_utils::serialization::SerdeAs")]
    pub emull: E<F, D<F>>,
    /// ChaCha indexes
    #[serde_as(as = "Option<[o1_utils::serialization::SerdeAs; 4]>")]
    pub chacha8: Option<[E<F, D<F>>; 4]>,
    /// EC point addition selector evaluations w over domain.d8
    #[serde_as(as = "o1_utils::serialization::SerdeAs")]
    pub endomul_scalar8: E<F, D<F>>,

    // Constant polynomials
    // --------------------
    /// 1-st Lagrange evaluated over domain.d8
    #[serde_as(as = "o1_utils::serialization::SerdeAs")]
    pub l1: E<F, D<F>>,
    /// 0-th Lagrange evaluated over domain.d4
    // TODO(mimoo): be consistent with the paper/spec, call it L1 here or call it L0 there
    #[serde_as(as = "o1_utils::serialization::SerdeAs")]
    pub l04: E<F, D<F>>,
    /// 0-th Lagrange evaluated over domain.d8
    #[serde_as(as = "o1_utils::serialization::SerdeAs")]
    pub l08: E<F, D<F>>,
    /// zero evaluated over domain.d8
    #[serde_as(as = "o1_utils::serialization::SerdeAs")]
    pub zero4: E<F, D<F>>,
    /// zero evaluated over domain.d8
    #[serde_as(as = "o1_utils::serialization::SerdeAs")]
    pub zero8: E<F, D<F>>,
    /// zero-knowledge polynomial over domain.d8
    #[serde_as(as = "o1_utils::serialization::SerdeAs")]
    pub zkpl: E<F, D<F>>,
    /// the polynomial that vanishes on the last four rows
    #[serde_as(as = "o1_utils::serialization::SerdeAs")]
    pub vanishes_on_last_4_rows: E<F, D<F>>,

    /// wire coordinate shifts
    #[serde_as(as = "[o1_utils::serialization::SerdeAs; PERMUTS]")]
    pub shift: [F; PERMUTS],
    /// coefficient for the group endomorphism
    #[serde_as(as = "o1_utils::serialization::SerdeAs")]
    pub endo: F,

    /// random oracle argument parameters
    #[serde(skip)]
    pub fr_sponge_params: ArithmeticSpongeParams<F>,

    /// lookup constraint system
    #[serde(bound = "LookupConstraintSystem<F>: Serialize + DeserializeOwned")]
    pub lookup_constraint_system: Option<LookupConstraintSystem<F>>,
}

// TODO: move Shifts, and permutation-related functions to the permutation module

/// Shifts represent the shifts required in the permutation argument of PLONK.
/// It also caches the shifted powers of omega for optimization purposes.
pub struct Shifts<F> {
    /// The coefficients `k` (in the Plonk paper) that create a coset when multiplied with the generator of our domain.
    shifts: [F; PERMUTS],
    /// A matrix that maps all cells coordinates `{col, row}` to their shifted field element.
    /// For example the cell `{col:2, row:1}` will map to `omega * k2`,
    /// which lives in `map[2][1]`
    map: [Vec<F>; PERMUTS],
}

impl<F> Shifts<F>
where
    F: FftField + SquareRootField,
{
    /// Generates the shifts for a given domain
    pub fn new(domain: &D<F>) -> Self {
        let mut shifts = [F::zero(); PERMUTS];

        // first shift is the identity
        shifts[0] = F::one();

        // sample the other shifts
        let mut i: u32 = 7;
        for idx in 1..(PERMUTS) {
            let mut shift = Self::sample(domain, &mut i);
            // they have to be distincts
            while shifts.contains(&shift) {
                shift = Self::sample(domain, &mut i);
            }
            shifts[idx] = shift;
        }

        // create a map of cells to their shifted value
        let map: [Vec<F>; PERMUTS] =
            array_init(|i| domain.elements().map(|elm| shifts[i] * elm).collect());

        //
        Self { shifts, map }
    }

    /// retrieve the shifts
    pub fn shifts(&self) -> &[F; PERMUTS] {
        &self.shifts
    }

    /// sample coordinate shifts deterministically
    fn sample(domain: &D<F>, input: &mut u32) -> F {
        let mut h = Blake2b512::new();

        *input += 1;
        h.update(&input.to_be_bytes());

        let mut shift = F::from_random_bytes(&h.finalize()[..31])
            .expect("our field elements fit in more than 31 bytes");

        while !shift.legendre().is_qnr() || domain.evaluate_vanishing_polynomial(shift).is_zero() {
            let mut h = Blake2b512::new();
            *input += 1;
            h.update(&input.to_be_bytes());
            shift = F::from_random_bytes(&h.finalize()[..31])
                .expect("our field elements fit in more than 31 bytes");
        }
        shift
    }

    /// Returns the field element that represents a position
    fn cell_to_field(&self, &Wire { row, col }: &Wire) -> F {
        self.map[col][row]
    }
}

///

/// Returns the end of the circuit, which is used for introducing zero-knowledge in the permutation polynomial
pub fn zk_w3<F: FftField>(domain: D<F>) -> F {
    domain.group_gen.pow(&[domain.size - (ZK_ROWS)])
}

/// Evaluates the polynomial
/// (x - w^{n - 3}) * (x - w^{n - 2}) * (x - w^{n - 1})
pub fn eval_zk_polynomial<F: FftField>(domain: D<F>, x: F) -> F {
    let w3 = zk_w3(domain);
    let w2 = domain.group_gen * w3;
    let w1 = domain.group_gen * w2;
    (x - w1) * (x - w2) * (x - w3)
}

/// Evaluates the polynomial
/// (x - w^{n - 4}) (x - w^{n - 3}) * (x - w^{n - 2}) * (x - w^{n - 1})
pub fn eval_vanishes_on_last_4_rows<F: FftField>(domain: D<F>, x: F) -> F {
    let w4 = domain.group_gen.pow(&[domain.size - (ZK_ROWS + 1)]);
    let w3 = domain.group_gen * w4;
    let w2 = domain.group_gen * w3;
    let w1 = domain.group_gen * w2;
    (x - w1) * (x - w2) * (x - w3) * (x - w4)
}

/// The polynomial
/// (x - w^{n - 4}) (x - w^{n - 3}) * (x - w^{n - 2}) * (x - w^{n - 1})
pub fn vanishes_on_last_4_rows<F: FftField>(domain: D<F>) -> DP<F> {
    let x = DP::from_coefficients_slice(&[F::zero(), F::one()]);
    let c = |a: F| DP::from_coefficients_slice(&[a]);
    let w4 = domain.group_gen.pow(&[domain.size - (ZK_ROWS + 1)]);
    let w3 = domain.group_gen * w4;
    let w2 = domain.group_gen * w3;
    let w1 = domain.group_gen * w2;
    &(&(&x - &c(w1)) * &(&x - &c(w2))) * &(&(&x - &c(w3)) * &(&x - &c(w4)))
}

/// Computes the zero-knowledge polynomial for blinding the permutation polynomial: `(x-w^{n-k})(x-w^{n-k-1})...(x-w^n)`.
/// Currently, we use k = 3 for 2 blinding factors,
/// see <https://www.plonk.cafe/t/noob-questions-plonk-paper/73>
pub fn zk_polynomial<F: FftField>(domain: D<F>) -> DP<F> {
    let w3 = zk_w3(domain);
    let w2 = domain.group_gen * w3;
    let w1 = domain.group_gen * w2;

    // (x-w3)(x-w2)(x-w1) =
    // x^3 - x^2(w1+w2+w3) + x(w1w2+w1w3+w2w3) - w1w2w3
    let w1w2 = w1 * w2;
    DP::from_coefficients_slice(&[
        -w1w2 * w3,                   // 1
        w1w2 + (w1 * w3) + (w3 * w2), // x
        -w1 - w2 - w3,                // x^2
        F::one(),                     // x^3
    ])
}

/// Represents an error found when verifying a witness with a gate
#[derive(Debug)]
pub enum GateError {
    /// Some connected wires have different values
    DisconnectedWires(Wire, Wire),
    /// A public gate was incorrectly connected
    IncorrectPublic(usize),
    /// A specific gate did not verify correctly
    Custom { row: usize, err: String },
}

/// Represents an error found when computing the lookup constraint system
#[derive(Debug)]
pub enum LookupError {
    /// One of the lookup tables has columns of different lengths
    InconsistentTableLength,
    /// The combined lookup table is larger than allowed by the domain size
    LookupTableTooLong {
        length: usize,
        maximum_allowed: usize,
    },
}

impl<F: FftField + SquareRootField> LookupConstraintSystem<F> {
    pub fn create(
        gates: &[CircuitGate<F>],
        lookup_tables: Vec<LookupTable<F>>,
        domain: &EvaluationDomains<F>,
    ) -> Result<Option<Self>, LookupError> {
        let lookup_info = LookupInfo::<F>::create();
        match lookup_info.lookup_used(gates) {
            None => Ok(None),
            Some(lookup_used) => {
                let d1_size = domain.d1.size();

                let (lookup_selectors, gate_lookup_tables) =
                    lookup_info.selector_polynomials_and_tables(domain, gates);

                let lookup_tables: Vec<_> = gate_lookup_tables
                    .into_iter()
                    .chain(lookup_tables.into_iter())
                    .collect();

                // Get the max width of all lookup tables
                let max_table_width = lookup_tables
                    .iter()
                    .fold(0, |max_width, LookupTable { data, .. }| {
                        std::cmp::max(max_width, data.len())
                    });

                let max_num_entries = d1_size - (ZK_ROWS as usize) - 1;

                let mut lookup_table = vec![Vec::with_capacity(d1_size); max_table_width];
                let mut table_ids: Vec<F> = Vec::with_capacity(d1_size);
                let mut non_zero_table_id = false;
                for table in lookup_tables.iter() {
                    let table_len = table.data[0].len();

                    // Update table IDs
                    if table.id != 0 {
                        non_zero_table_id = true;
                    }
                    let table_id: F = gate::i32_to_field(table.id);
                    table_ids.extend((0..table_len).map(|_| table_id));

                    // Update lookup_table values
                    for (i, col) in table.data.iter().enumerate() {
                        if col.len() != table_len {
                            return Err(LookupError::InconsistentTableLength);
                        }
                        lookup_table[i].extend(col);
                    }

                    // Fill in any unused columns with 0
                    for lookup_table in lookup_table.iter_mut().skip(table.data.len()) {
                        lookup_table.extend((0..table_len).map(|_| F::zero()))
                    }
                }

                // Note: we use `>=` here to leave space for the dummy value.
                if lookup_table[0].len() >= max_num_entries {
                    return Err(LookupError::LookupTableTooLong {
                        length: lookup_table[0].len(),
                        maximum_allowed: max_num_entries - 1,
                    });
                }

                // For computational efficiency, we choose the dummy lookup value to be all 0s in
                // table 0.
                let dummy_lookup_value: Vec<F> = vec![];
                let dummy_lookup_table_id = 0;

                // Pad up to the end of the table with the dummy value.
                lookup_table
                    .iter_mut()
                    .for_each(|col| col.extend((col.len()..max_num_entries).map(|_| F::zero())));
                table_ids.extend((table_ids.len()..max_num_entries).map(|_| F::zero()));

                // pre-compute polynomial and evaluation form for the look up tables
                let mut lookup_table_polys: Vec<DP<F>> = vec![];
                let mut lookup_table8: Vec<E<F, D<F>>> = vec![];
                for col in lookup_table.into_iter() {
                    // pad each column to the size of the domain
                    let poly = E::<F, D<F>>::from_vec_and_domain(col, domain.d1).interpolate();
                    let eval = poly.evaluate_over_domain_by_ref(domain.d8);
                    lookup_table_polys.push(poly);
                    lookup_table8.push(eval);
                }

                // pre-compute polynomial and evaluation form for the table IDs, if needed
                let (table_ids, table_ids8) = if non_zero_table_id {
                    let table_ids: DP<F> =
                        E::<F, D<F>>::from_vec_and_domain(table_ids, domain.d1).interpolate();
                    let table_ids8: E<F, D<F>> = table_ids.evaluate_over_domain_by_ref(domain.d8);
                    (Some(table_ids), Some(table_ids8))
                } else {
                    (None, None)
                };

                // generate the look up selector polynomials
                Ok(Some(Self {
                    lookup_selectors,
                    dummy_lookup_value,
                    dummy_lookup_table_id,
                    lookup_table8,
                    lookup_table: lookup_table_polys,
                    table_ids,
                    table_ids8,
                    lookup_used,
                    max_lookups_per_row: lookup_info.max_per_row as usize,
                    max_joint_size: lookup_info.max_joint_size,
                }))
            }
        }
    }
}

impl<F: FftField + SquareRootField> ConstraintSystem<F> {
    /// creates a constraint system from a vector of gates ([CircuitGate]), some sponge parameters ([ArithmeticSpongeParams]), and the number of public inputs.
    pub fn create(
        mut gates: Vec<CircuitGate<F>>,
        lookup_tables: Vec<LookupTable<F>>,
        fr_sponge_params: ArithmeticSpongeParams<F>,
        public: usize,
    ) -> Option<Self> {
        //~ 1. If the circuit is less than 2 gates, abort.
        // for some reason we need more than 1 gate for the circuit to work, see TODO below
        assert!(gates.len() > 1);

        //~ 2. Create a domain for the circuit. That is,
        //~    compute the smallest subgroup of the field that
        //~    has order greater or equal to `n + ZK_ROWS` elements.
        let domain = EvaluationDomains::<F>::create(gates.len() + ZK_ROWS as usize)?;
        assert!(domain.d1.size > ZK_ROWS);

        //~ 3. Pad the circuit: add zero gates to reach the domain size.
        let d1_size = domain.d1.size();
        let mut padding = (gates.len()..d1_size)
            .map(|i| {
                CircuitGate::<F>::zero(array_init(|j| Wire {
                    col: WIRES[j],
                    row: i,
                }))
            })
            .collect();
        gates.append(&mut padding);

        //~ 4. sample the `PERMUTS` shifts.
        let shifts = Shifts::new(&domain.d1);

        // Precomputations
        // ===============
        // what follows are pre-computations.

        //
        // Permutation
        // -----------

        // compute permutation polynomials
        let mut sigmal1: [Vec<F>; PERMUTS] =
            array_init(|_| vec![F::zero(); domain.d1.size as usize]);

        for (row, gate) in gates.iter().enumerate() {
            for (cell, sigma) in gate.wires.iter().zip(sigmal1.iter_mut()) {
                sigma[row] = shifts.cell_to_field(cell);
            }
        }

        let sigmal1: [_; PERMUTS] = {
            let [s0, s1, s2, s3, s4, s5, s6] = sigmal1;
            [
                E::<F, D<F>>::from_vec_and_domain(s0, domain.d1),
                E::<F, D<F>>::from_vec_and_domain(s1, domain.d1),
                E::<F, D<F>>::from_vec_and_domain(s2, domain.d1),
                E::<F, D<F>>::from_vec_and_domain(s3, domain.d1),
                E::<F, D<F>>::from_vec_and_domain(s4, domain.d1),
                E::<F, D<F>>::from_vec_and_domain(s5, domain.d1),
                E::<F, D<F>>::from_vec_and_domain(s6, domain.d1),
            ]
        };

        let sigmam: [DP<F>; PERMUTS] = array_init(|i| sigmal1[i].clone().interpolate());

        let sigmal8 = array_init(|i| sigmam[i].evaluate_over_domain_by_ref(domain.d8));

        // x^3 - x^2(w1+w2+w3) + x(w1w2+w1w3+w2w3) - w1w2w3
        let zkpm = zk_polynomial(domain.d1);
        let zkpl = zkpm.evaluate_over_domain_by_ref(domain.d8);

        // Gates
        // -----
        //
        // Compute each gate's polynomial as
        // the polynomial that evaluates to 1 at $g^i$
        // where $i$ is the row where a gate is active.
        // Note: gates must be mutually exclusive.

        // poseidon gate
        let psm = E::<F, D<F>>::from_vec_and_domain(
            gates.iter().map(|gate| gate.ps()).collect(),
            domain.d1,
        )
        .interpolate();
        let ps8 = psm.evaluate_over_domain_by_ref(domain.d8);

        // ECC gates
        let complete_addm = E::<F, D<F>>::from_vec_and_domain(
            gates
                .iter()
                .map(|gate| F::from((gate.typ == GateType::CompleteAdd) as u64))
                .collect(),
            domain.d1,
        )
        .interpolate();
        let complete_addl4 = complete_addm.evaluate_over_domain_by_ref(domain.d4);

        let mulm = E::<F, D<F>>::from_vec_and_domain(
            gates.iter().map(|gate| gate.vbmul()).collect(),
            domain.d1,
        )
        .interpolate();
        let mull8 = mulm.evaluate_over_domain_by_ref(domain.d8);

        let emulm = E::<F, D<F>>::from_vec_and_domain(
            gates.iter().map(|gate| gate.endomul()).collect(),
            domain.d1,
        )
        .interpolate();
        let emull = emulm.evaluate_over_domain_by_ref(domain.d8);

        let endomul_scalarm = E::<F, D<F>>::from_vec_and_domain(
            gates
                .iter()
                .map(|gate| F::from((gate.typ == GateType::EndoMulScalar) as u64))
                .collect(),
            domain.d1,
        )
        .interpolate();
        let endomul_scalar8 = endomul_scalarm.evaluate_over_domain_by_ref(domain.d8);

        // double generic gate
        let genericm = E::<F, D<F>>::from_vec_and_domain(
            gates
                .iter()
                .map(|gate| {
                    if matches!(gate.typ, GateType::Generic) {
                        F::one()
                    } else {
                        F::zero()
                    }
                })
                .collect(),
            domain.d1,
        )
        .interpolate();
        let generic4 = genericm.evaluate_over_domain_by_ref(domain.d4);

        // chacha gate
        let chacha8 = {
            use GateType::*;
            let has_chacha_gate = gates
                .iter()
                .any(|gate| matches!(gate.typ, ChaCha0 | ChaCha1 | ChaCha2 | ChaChaFinal));
            if !has_chacha_gate {
                None
            } else {
                let a: [_; 4] = array_init(|i| {
                    let g = match i {
                        0 => ChaCha0,
                        1 => ChaCha1,
                        2 => ChaCha2,
                        3 => ChaChaFinal,
                        _ => panic!("Invalid index"),
                    };
                    E::<F, D<F>>::from_vec_and_domain(
                        gates
                            .iter()
                            .map(|gate| if gate.typ == g { F::one() } else { F::zero() })
                            .collect(),
                        domain.d1,
                    )
                    .interpolate()
                    .evaluate_over_domain(domain.d8)
                });
                Some(a)
            }
        };

        //
        // Coefficient
        // -----------
        //

        // coefficient polynomial
        let coefficientsm: [_; COLUMNS] = array_init(|i| {
            let padded = gates
                .iter()
                .map(|gate| gate.coeffs.get(i).cloned().unwrap_or_else(F::zero))
                .collect();
            let eval = E::from_vec_and_domain(padded, domain.d1);
            eval.interpolate()
        });
        // TODO: This doesn't need to be degree 8 but that would require some changes in expr
        let coefficients8 = array_init(|i| coefficientsm[i].evaluate_over_domain_by_ref(domain.d8));

        //
        // Lookup
        // ------

        let lookup_constraint_system =
            LookupConstraintSystem::create(&gates, lookup_tables, &domain);

        //
        // Constant polynomials
        // --------------------

        let sid = shifts.map[0].clone();

        let l1 = DP::from_coefficients_slice(&[F::zero(), F::one()])
            .evaluate_over_domain_by_ref(domain.d8);
        // TODO: These are all unnecessary. Remove
        let l04 =
            E::<F, D<F>>::from_vec_and_domain(vec![F::one(); domain.d4.size as usize], domain.d4);
        let l08 =
            E::<F, D<F>>::from_vec_and_domain(vec![F::one(); domain.d8.size as usize], domain.d8);
        let zero4 =
            E::<F, D<F>>::from_vec_and_domain(vec![F::zero(); domain.d4.size as usize], domain.d4);
        let zero8 =
            E::<F, D<F>>::from_vec_and_domain(vec![F::zero(); domain.d8.size as usize], domain.d8);

        let vanishes_on_last_4_rows =
            vanishes_on_last_4_rows(domain.d1).evaluate_over_domain(domain.d8);

        // TODO: remove endo as a field
        let endo = F::zero();

<<<<<<< HEAD
        //
        // Lookup
        //

        let lookup_constraint_system =
            match LookupConstraintSystem::create(&gates, lookup_tables, &domain) {
                Ok(res) => res,
                Err(_) => None?,
            };

        //
        // return result
        //

=======
>>>>>>> d8e26548
        Some(ConstraintSystem {
            chacha8,
            endomul_scalar8,
            domain,
            public,
            sid,
            sigmal1,
            sigmal8,
            sigmam,
            genericm,
            generic4,
            coefficients8,
            ps8,
            psm,
            complete_addl4,
            mull8,
            emull,
            l1,
            l04,
            l08,
            zero4,
            zero8,
            zkpl,
            zkpm,
            vanishes_on_last_4_rows,
            gates,
            shift: shifts.shifts,
            endo,
            fr_sponge_params,
            lookup_constraint_system,
        })
    }

    /// This function verifies the consistency of the wire
    /// assignements (witness) against the constraints
    ///     witness: wire assignement witness
    ///     RETURN: verification status
    pub fn verify(&self, witness: &[Vec<F>; COLUMNS], public: &[F]) -> Result<(), GateError> {
        // pad the witness
        let pad = vec![F::zero(); self.domain.d1.size as usize - witness[0].len()];
        let witness: [Vec<F>; COLUMNS] = array_init(|i| {
            let mut w = witness[i].to_vec();
            w.extend_from_slice(&pad);
            w
        });

        // check each rows' wiring
        for (row, gate) in self.gates.iter().enumerate() {
            // check if wires are connected
            for col in 0..PERMUTS {
                let wire = gate.wires[col];

                if wire.col >= PERMUTS {
                    return Err(GateError::Custom {
                        row,
                        err: format!(
                            "a wire can only be connected to the first {} columns",
                            PERMUTS
                        ),
                    });
                }

                if witness[col][row] != witness[wire.col][wire.row] {
                    return Err(GateError::DisconnectedWires(
                        Wire { col, row },
                        Wire {
                            col: wire.col,
                            row: wire.row,
                        },
                    ));
                }
            }

            // for public gates, only the left wire is toggled
            if row < self.public && gate.coeffs[0] != F::one() {
                return Err(GateError::IncorrectPublic(row));
            }

            // check the gate's satisfiability
            gate.verify(row, &witness, self, public)
                .map_err(|err| GateError::Custom { row, err })?;
        }

        // all good!
        Ok(())
    }

    /// evaluate witness polynomials over domains
    pub fn evaluate(&self, w: &[DP<F>; COLUMNS], z: &DP<F>) -> WitnessOverDomains<F> {
        // compute shifted witness polynomials
        let w8: [E<F, D<F>>; COLUMNS] =
            array_init(|i| w[i].evaluate_over_domain_by_ref(self.domain.d8));
        let z8 = z.evaluate_over_domain_by_ref(self.domain.d8);

        let w4: [E<F, D<F>>; COLUMNS] = array_init(|i| {
            E::<F, D<F>>::from_vec_and_domain(
                (0..self.domain.d4.size)
                    .map(|j| w8[i].evals[2 * j as usize])
                    .collect(),
                self.domain.d4,
            )
        });
        let z4 = DP::<F>::zero().evaluate_over_domain_by_ref(D::<F>::new(1).unwrap());

        WitnessOverDomains {
            d4: WitnessShifts {
                next: WitnessEvals {
                    w: array_init(|i| w4[i].shift(4)),
                    // TODO(mimoo): change z to an Option? Or maybe not, we might actually need this dummy evaluation in the aggregated evaluation proof
                    z: z4.clone(), // dummy evaluation
                },
                this: WitnessEvals {
                    w: w4,
                    z: z4, // dummy evaluation
                },
            },
            d8: WitnessShifts {
                next: WitnessEvals {
                    w: array_init(|i| w8[i].shift(8)),
                    z: z8.shift(8),
                },
                this: WitnessEvals { w: w8, z: z8 },
            },
        }
    }
}

#[cfg(test)]
pub mod tests {
    use super::*;
    use ark_ff::{FftField, SquareRootField};
    use mina_curves::pasta::fp::Fp;

    impl<F: FftField + SquareRootField> ConstraintSystem<F> {
        pub fn for_testing(
            sponge_params: ArithmeticSpongeParams<F>,
            gates: Vec<CircuitGate<F>>,
        ) -> Self {
            let public = 0;
            ConstraintSystem::<F>::create(gates, vec![], sponge_params, public).unwrap()
        }
    }

    impl ConstraintSystem<Fp> {
        pub fn fp_for_testing(gates: Vec<CircuitGate<Fp>>) -> Self {
            let fp_sponge_params = oracle::pasta::fp_kimchi::params();
            Self::for_testing(fp_sponge_params, gates)
        }
    }
}<|MERGE_RESOLUTION|>--- conflicted
+++ resolved
@@ -648,7 +648,10 @@
         // ------
 
         let lookup_constraint_system =
-            LookupConstraintSystem::create(&gates, lookup_tables, &domain);
+            match LookupConstraintSystem::create(&gates, lookup_tables, &domain) {
+                Ok(res) => res,
+                Err(_) => None?,
+            };
 
         //
         // Constant polynomials
@@ -674,23 +677,6 @@
         // TODO: remove endo as a field
         let endo = F::zero();
 
-<<<<<<< HEAD
-        //
-        // Lookup
-        //
-
-        let lookup_constraint_system =
-            match LookupConstraintSystem::create(&gates, lookup_tables, &domain) {
-                Ok(res) => res,
-                Err(_) => None?,
-            };
-
-        //
-        // return result
-        //
-
-=======
->>>>>>> d8e26548
         Some(ConstraintSystem {
             chacha8,
             endomul_scalar8,
