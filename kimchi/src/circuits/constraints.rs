--- conflicted
+++ resolved
@@ -1,14 +1,4 @@
 //! This module implements Plonk circuit constraint primitive.
-<<<<<<< HEAD
-
-use crate::circuits::domain_constant_evaluation::DomainConstantEvaluations;
-use crate::circuits::{
-    domains::EvaluationDomains,
-    gate::{CircuitGate, GateType},
-    polynomial::{WitnessEvals, WitnessOverDomains, WitnessShifts},
-    polynomials::foreign_mul,
-    wires::*,
-=======
 use crate::{
     circuits::{
         domain_constant_evaluation::DomainConstantEvaluations,
@@ -16,11 +6,11 @@
         gate::{CircuitGate, GateType},
         lookup::{index::LookupConstraintSystem, tables::LookupTable},
         polynomial::{WitnessEvals, WitnessOverDomains, WitnessShifts},
+        polynomials::foreign_mul,
         polynomials::permutation::ZK_ROWS,
         wires::*,
     },
     error::SetupError,
->>>>>>> 1361947c
 };
 use ark_ff::{FftField, SquareRootField, Zero};
 use ark_poly::{
@@ -628,12 +618,8 @@
             gates: Vec<CircuitGate<F>>,
         ) -> Self {
             let public = 0;
-<<<<<<< HEAD
+            // not sure if theres a smarter way instead of the double unwrap, but should be fine in the test
             ConstraintSystem::<F>::create(gates, vec![], sponge_params, vec![], public).unwrap()
-=======
-            // not sure if theres a smarter way instead of the double unwrap, but should be fine in the test
-            ConstraintSystem::<F>::create(gates, vec![], sponge_params, public).unwrap()
->>>>>>> 1361947c
         }
     }
 
