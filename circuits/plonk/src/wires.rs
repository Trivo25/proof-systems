--- conflicted
+++ resolved
@@ -7,11 +7,7 @@
 use algebra::bytes::{FromBytes, ToBytes};
 use std::io::{Read, Result as IoResult, Write};
 
-<<<<<<< HEAD
-#[derive(Clone, Copy)]
-=======
 #[derive(Clone, Copy, Debug)]
->>>>>>> 6f6b3d0d
 pub struct GateWires
 {
     pub l: (usize, usize),  // left input wire index and its permutation
@@ -68,11 +64,7 @@
 }
 
 #[repr(C)]
-<<<<<<< HEAD
-#[derive(Clone, Copy)]
-=======
 #[derive(Clone, Copy, Debug)]
->>>>>>> 6f6b3d0d
 pub enum Col {L, R, O}
 
 #[derive(Clone, Copy, Debug)]
