--- conflicted
+++ resolved
@@ -151,7 +151,7 @@
     (
         mut cs: ConstraintSystem<Fr<G>>,
         fq_sponge_params: ArithmeticSpongeParams<Fq<G>>,
-        endo_q: Fr<G>,
+        _endo_q: Fr<G>,
         srs : SRSSpec<'a, G>
     ) -> Self
     {
@@ -161,17 +161,10 @@
         {
             assert!(max_poly_size >= cs.domain.d1.size as usize, "polynomial segment size has to be not smaller that that of the circuit!");
         }
-<<<<<<< HEAD
         cs.endo = srs.get_ref().endo_r;
         Index
         {
             max_quot_size: 5 * (cs.domain.d1.size as usize + 1),
-=======
-        cs.endo = endo_q;
-        Index
-        {
-            max_quot_size: PlonkSpongeConstants::SPONGE_BOX * (cs.domain.d1.size as usize - 1),
->>>>>>> 6f6b3d0d
             fq_sponge_params,
             max_poly_size,
             srs,
