/*****************************************************************************************************************

This source file implements Plonk Protocol Index primitive.

*****************************************************************************************************************/

use std::{
    fs::{File, OpenOptions},
    io::{BufReader, BufWriter, Seek},
    path::Path,
    sync::Arc,
};

use ark_ec::AffineCurve;
use ark_ff::PrimeField;
use ark_poly::{univariate::DensePolynomial, Radix2EvaluationDomain as D};
use array_init::array_init;
use commitment_dlog::{
    commitment::{CommitmentCurve, PolyComm},
    srs::SRS,
    CommitmentField,
};
use oracle::poseidon::ArithmeticSpongeParams;
use plonk_15_wires_circuits::{
    polynomials::{chacha, lookup, poseidon, varbasemul, complete_add, endosclmul, endomul_scalar},
    gate::{GateType, LookupInfo, LookupsUsed},
    expr::{PolishToken, ConstantExpr, Expr, Column, Linearization},
    nolookup::constraints::{zk_polynomial, zk_w3, ConstraintSystem},
    wires::*,
};
use serde::{de::DeserializeOwned, Deserialize, Serialize};
use serde_with::serde_as;
use std::io::SeekFrom::Start;

type Fr<G> = <G as AffineCurve>::ScalarField;
type Fq<G> = <G as AffineCurve>::BaseField;

/// The index common to both the prover and verifier
#[serde_as]
#[derive(Serialize, Deserialize, Debug)]
pub struct Index<G: CommitmentCurve>
where
    G::ScalarField: CommitmentField,
{
    /// constraints system polynomials
    #[serde(bound = "ConstraintSystem<Fr<G>>: Serialize + DeserializeOwned")]
    pub cs: ConstraintSystem<Fr<G>>,

    pub lookup_used: Option<LookupsUsed>,

    #[serde(skip)]
    pub linearization: Linearization<Vec<PolishToken<Fr<G>>>>,

    /// polynomial commitment keys
    #[serde(skip)]
    pub srs: Arc<SRS<G>>,

    /// maximal size of polynomial section
    pub max_poly_size: usize,

    /// maximal size of the quotient polynomial according to the supported constraints
    pub max_quot_size: usize,

    /// random oracle argument parameters
    #[serde(skip)]
    pub fq_sponge_params: ArithmeticSpongeParams<Fq<G>>,
}

/// The verifier index
#[serde_as]
#[derive(Serialize, Deserialize)]
pub struct VerifierIndex<G: CommitmentCurve> {
    /// evaluation domain
    #[serde_as(as = "o1_utils::serialization::SerdeAs")]
    pub domain: D<Fr<G>>,
    /// maximal size of polynomial section
    pub max_poly_size: usize,
    /// maximal size of the quotient polynomial according to the supported constraints
    pub max_quot_size: usize,
    /// polynomial commitment keys
    #[serde(skip)]
    pub srs: Arc<SRS<G>>,

    // index polynomial commitments
    /// permutation commitment array
    #[serde(bound = "PolyComm<G>: Serialize + DeserializeOwned")]
    pub sigma_comm: [PolyComm<G>; PERMUTS],
    /// coefficient commitment array
    #[serde(bound = "PolyComm<G>: Serialize + DeserializeOwned")]
    pub coefficients_comm: [PolyComm<G>; COLUMNS],
    /// coefficient commitment array
    #[serde(bound = "PolyComm<G>: Serialize + DeserializeOwned")]
    pub generic_comm: PolyComm<G>,

    // poseidon polynomial commitments
    /// poseidon constraint selector polynomial commitment
    #[serde(bound = "PolyComm<G>: Serialize + DeserializeOwned")]
    pub psm_comm: PolyComm<G>,

    // ECC arithmetic polynomial commitments
    /// EC addition selector polynomial commitment
    #[serde(bound = "PolyComm<G>: Serialize + DeserializeOwned")]
    pub complete_add_comm: PolyComm<G>,
    /// EC variable base scalar multiplication selector polynomial commitment
    #[serde(bound = "PolyComm<G>: Serialize + DeserializeOwned")]
    pub mul_comm: PolyComm<G>,
    /// endoscalar multiplication selector polynomial commitment
    #[serde(bound = "PolyComm<G>: Serialize + DeserializeOwned")]
    pub emul_comm: PolyComm<G>,
    /// endoscalar multiplication scalar computation selector polynomial commitment
    #[serde(bound = "PolyComm<G>: Serialize + DeserializeOwned")]
    pub endomul_scalar_comm: PolyComm<G>,

    /// Chacha polynomial commitments
    #[serde(bound = "PolyComm<G>: Serialize + DeserializeOwned")]
    pub chacha_comm: Option<[PolyComm<G>; 4]>,

    /// wire coordinate shifts
    #[serde_as(as = "[o1_utils::serialization::SerdeAs; PERMUTS]")]
    pub shift: [Fr<G>; PERMUTS],
    /// zero-knowledge polynomial
    #[serde(skip)]
    pub zkpm: DensePolynomial<Fr<G>>,
    // TODO(mimoo): isn't this redundant with domain.d1.group_gen ?
    /// domain offset for zero-knowledge
    #[serde(skip)]
    pub w: Fr<G>,
    /// endoscalar coefficient
    #[serde(skip)]
    pub endo: Fr<G>,

    pub lookup_used: Option<LookupsUsed>,
    #[serde(bound = "PolyComm<G>: Serialize + DeserializeOwned")]
    pub lookup_tables: Vec<Vec<PolyComm<G>>>,
    #[serde(bound = "PolyComm<G>: Serialize + DeserializeOwned")]
    pub lookup_selectors: Vec<PolyComm<G>>,
    #[serde(skip)]
    pub linearization: Linearization<Vec<PolishToken<Fr<G>>>>,

    // random oracle argument parameters
    #[serde(skip)]
    pub fr_sponge_params: ArithmeticSpongeParams<Fr<G>>,
    #[serde(skip)]
    pub fq_sponge_params: ArithmeticSpongeParams<Fq<G>>,
}

impl<'a, G: CommitmentCurve> Index<G>
where
    G::BaseField: PrimeField,
    G::ScalarField: CommitmentField,
{
    pub fn verifier_index(&self) -> VerifierIndex<G> {
        let domain = self.cs.domain.d1;
        // TODO: Switch to commit_evaluations for all index polys
        VerifierIndex {
            domain,

            sigma_comm: array_init(|i| self.srs.commit_non_hiding(&self.cs.sigmam[i], None)),
            generic_comm: self.srs.commit_non_hiding(&self.cs.genericm, None),
            coefficients_comm: array_init(|i| {
                self.srs.commit_non_hiding(&self.cs.coefficientsm[i], None)
            }),

            psm_comm: self.srs.commit_non_hiding(&self.cs.psm, None),

            complete_add_comm: self.srs.commit_non_hiding(&self.cs.complete_addm, None),
            mul_comm: self.srs.commit_non_hiding(&self.cs.mulm, None),
            emul_comm: self.srs.commit_non_hiding(&self.cs.emulm, None),

<<<<<<< HEAD
            endomul_scalar_comm:
                self.srs.commit_evaluations_non_hiding(domain, &self.cs.endomul_scalar8, None),

            chacha_comm:
                self.cs.chacha8.as_ref()
                .map(|c| array_init(|i| self.srs.commit_evaluations_non_hiding(domain, &c[i], None))),
            lookup_selectors:
                self.cs.lookup_selectors.iter()
=======
            chacha_comm: self.cs.chacha8.as_ref().map(|c| {
                array_init(|i| self.srs.commit_evaluations_non_hiding(domain, &c[i], None))
            }),
            lookup_selectors: self
                .cs
                .lookup_selectors
                .iter()
>>>>>>> 734d05a1
                .map(|e| self.srs.commit_evaluations_non_hiding(domain, e, None))
                .collect(),
            lookup_tables: self
                .cs
                .lookup_tables8
                .iter()
                .map(|v| {
                    v.iter()
                        .map(|e| self.srs.commit_evaluations_non_hiding(domain, e, None))
                        .collect()
                })
                .collect(),

            w: zk_w3(self.cs.domain.d1),
            fr_sponge_params: self.cs.fr_sponge_params.clone(),
            fq_sponge_params: self.fq_sponge_params.clone(),
            endo: self.cs.endo,
            max_poly_size: self.max_poly_size,
            max_quot_size: self.max_quot_size,
            zkpm: self.cs.zkpm.clone(),
            shift: self.cs.shift,
            linearization: self.linearization.clone(),
            lookup_used: self.lookup_used,
            srs: Arc::clone(&self.srs),
        }
    }

    // this function compiles the index from constraints
    pub fn create(
        mut cs: ConstraintSystem<Fr<G>>,
        fq_sponge_params: ArithmeticSpongeParams<Fq<G>>,
        endo_q: Fr<G>,
        srs: Arc<SRS<G>>,
    ) -> Self {
        let max_poly_size = srs.g.len();
        if cs.public > 0 {
            assert!(
                max_poly_size >= cs.domain.d1.size as usize,
                "polynomial segment size has to be not smaller that that of the circuit!"
            );
        }
        cs.endo = endo_q;

        let lookup_info = LookupInfo::<Fr<G>>::create();
        let lookup_used = lookup_info.lookup_used(&cs.gates);

        let linearization: Linearization<Expr<ConstantExpr<Fr<G>>>> = {
            let evaluated_cols = {
                let mut h = std::collections::HashSet::new();
                use Column::*;
                for i in 0..COLUMNS {
                    h.insert(Witness(i));
                }
                for i in 0..(lookup_info.max_per_row + 1) {
                    h.insert(LookupSorted(i));
                }
                h.insert(Z);
                h.insert(LookupAggreg);
                h.insert(LookupTable);
                h.insert(Index(GateType::Poseidon));
                h.insert(Index(GateType::Generic));
                h
            };
            let expr = poseidon::constraint(&cs.fr_sponge_params);
            let expr = expr + varbasemul::constraint(super::range::MUL.start);
            let (alphas_used, complete_add) =
                complete_add::constraint(super::range::COMPLETE_ADD.start);
            assert_eq!(alphas_used, super::range::COMPLETE_ADD.len());
            let expr = expr + complete_add;
            let expr = expr + endosclmul::constraint(cs.endo, 2 + super::range::ENDML.start);
<<<<<<< HEAD
            let expr = expr + endomul_scalar::constraint(super::range::ENDOMUL_SCALAR.start);
            let expr =
                if lookup_used.is_some() {
                    expr +
                        Expr::combine_constraints(
                            2 + super::range::CHACHA.end,
                            lookup::constraints(&cs.dummy_lookup_values[0],
                                                cs.domain.d1))
                } else {
                    expr
                };
            let expr =
                if cs.chacha8.is_some() {
                    expr + chacha::constraint(super::range::CHACHA.start)
                } else {
                    expr
                };
=======
            let expr = if lookup_used.is_some() {
                expr + Expr::combine_constraints(
                    2 + super::range::CHACHA.end,
                    lookup::constraints(&cs.dummy_lookup_values[0], cs.domain.d1),
                )
            } else {
                expr
            };
            let expr = if cs.chacha8.is_some() {
                expr + chacha::constraint(super::range::CHACHA.start)
            } else {
                expr
            };
>>>>>>> 734d05a1

            expr.linearize(evaluated_cols).unwrap()
        };

        Index {
            // TODO(mimoo): re-order field like in the type def
            // max_quot_size: PlonkSpongeConstants::SPONGE_BOX * (pcs.cs.domain.d1.size as usize - 1),
            max_quot_size: cs.domain.d8.size as usize - 7,
            fq_sponge_params,
            max_poly_size,
            srs,
            cs,
            lookup_used,
            linearization: linearization.map(|e| e.to_polish()),
        }
    }
}

impl<G> VerifierIndex<G>
where
    G: CommitmentCurve,
{
    /// Deserializes a [VerifierIndex] from a file, given a pointer to an SRS and an optional offset in the file.
    pub fn from_file(
        srs: Arc<SRS<G>>,
        path: &Path,
        offset: Option<u64>,
        // TODO: we shouldn't have to pass these
        endo: G::ScalarField,
        fq_sponge_params: ArithmeticSpongeParams<Fq<G>>,
        fr_sponge_params: ArithmeticSpongeParams<Fr<G>>,
    ) -> Result<Self, String> {
        // open file
        let file = File::open(path).map_err(|e| e.to_string())?;

        // offset
        let mut reader = BufReader::new(file);
        match offset {
            Some(offset) => {
                reader.seek(Start(offset)).map_err(|e| e.to_string())?;
            }
            None => (),
        };

        // deserialize
        let mut verifier_index: Self =
            bincode::deserialize_from(&mut reader).map_err(|e| e.to_string())?;

        // fill in the rest
        verifier_index.srs = srs;
        verifier_index.endo = endo;
        verifier_index.fq_sponge_params = fq_sponge_params;
        verifier_index.fr_sponge_params = fr_sponge_params;
        verifier_index.w = zk_w3(verifier_index.domain);
        verifier_index.zkpm = zk_polynomial(verifier_index.domain);

        Ok(verifier_index)
    }

    /// Writes a [VerifierIndex] to a file, potentially appending it to the already-existing content (if append is set to true)
    // TODO: append should be a bool, not an option
    pub fn to_file(&self, path: &Path, append: Option<bool>) -> Result<(), String> {
        let append = append.unwrap_or(true);
        let file = OpenOptions::new()
            .append(append)
            .open(path)
            .map_err(|e| e.to_string())?;

        let writer = BufWriter::new(file);

        bincode::serialize_into(writer, self).map_err(|e| e.to_string())
    }
}<|MERGE_RESOLUTION|>--- conflicted
+++ resolved
@@ -167,16 +167,8 @@
             mul_comm: self.srs.commit_non_hiding(&self.cs.mulm, None),
             emul_comm: self.srs.commit_non_hiding(&self.cs.emulm, None),
 
-<<<<<<< HEAD
             endomul_scalar_comm:
                 self.srs.commit_evaluations_non_hiding(domain, &self.cs.endomul_scalar8, None),
-
-            chacha_comm:
-                self.cs.chacha8.as_ref()
-                .map(|c| array_init(|i| self.srs.commit_evaluations_non_hiding(domain, &c[i], None))),
-            lookup_selectors:
-                self.cs.lookup_selectors.iter()
-=======
             chacha_comm: self.cs.chacha8.as_ref().map(|c| {
                 array_init(|i| self.srs.commit_evaluations_non_hiding(domain, &c[i], None))
             }),
@@ -184,7 +176,6 @@
                 .cs
                 .lookup_selectors
                 .iter()
->>>>>>> 734d05a1
                 .map(|e| self.srs.commit_evaluations_non_hiding(domain, e, None))
                 .collect(),
             lookup_tables: self
@@ -255,25 +246,7 @@
             assert_eq!(alphas_used, super::range::COMPLETE_ADD.len());
             let expr = expr + complete_add;
             let expr = expr + endosclmul::constraint(cs.endo, 2 + super::range::ENDML.start);
-<<<<<<< HEAD
             let expr = expr + endomul_scalar::constraint(super::range::ENDOMUL_SCALAR.start);
-            let expr =
-                if lookup_used.is_some() {
-                    expr +
-                        Expr::combine_constraints(
-                            2 + super::range::CHACHA.end,
-                            lookup::constraints(&cs.dummy_lookup_values[0],
-                                                cs.domain.d1))
-                } else {
-                    expr
-                };
-            let expr =
-                if cs.chacha8.is_some() {
-                    expr + chacha::constraint(super::range::CHACHA.start)
-                } else {
-                    expr
-                };
-=======
             let expr = if lookup_used.is_some() {
                 expr + Expr::combine_constraints(
                     2 + super::range::CHACHA.end,
@@ -287,7 +260,6 @@
             } else {
                 expr
             };
->>>>>>> 734d05a1
 
             expr.linearize(evaluated_cols).unwrap()
         };
